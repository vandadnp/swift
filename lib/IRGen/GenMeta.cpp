//===--- GenMeta.cpp - IR generation for metadata constructs --------------===//
//
// This source file is part of the Swift.org open source project
//
// Copyright (c) 2014 - 2017 Apple Inc. and the Swift project authors
// Licensed under Apache License v2.0 with Runtime Library Exception
//
// See https://swift.org/LICENSE.txt for license information
// See https://swift.org/CONTRIBUTORS.txt for the list of Swift project authors
//
//===----------------------------------------------------------------------===//
//
//  This file implements IR generation for type metadata constructs.
//
//===----------------------------------------------------------------------===//

#include "swift/ABI/MetadataValues.h"
#include "swift/ABI/TypeIdentity.h"
#include "swift/AST/ASTContext.h"
#include "swift/AST/ASTMangler.h"
#include "swift/AST/Attr.h"
#include "swift/AST/CanTypeVisitor.h"
#include "swift/AST/Decl.h"
#include "swift/AST/GenericEnvironment.h"
#include "swift/AST/IRGenOptions.h"
#include "swift/AST/PrettyStackTrace.h"
#include "swift/AST/SubstitutionMap.h"
#include "swift/AST/Types.h"
#include "swift/ClangImporter/ClangModule.h"
#include "swift/IRGen/Linking.h"
#include "swift/SIL/FormalLinkage.h"
#include "swift/SIL/SILModule.h"
#include "swift/SIL/TypeLowering.h"
#include "swift/Strings.h"
#include "clang/AST/Decl.h"
#include "clang/AST/DeclObjC.h"
#include "llvm/ADT/SmallString.h"
#include "llvm/IR/DerivedTypes.h"
#include "llvm/IR/Function.h"
#include "llvm/IR/GlobalVariable.h"
#include "llvm/IR/Module.h"

#include "Address.h"
#include "Callee.h"
#include "ClassLayout.h"
#include "ClassMetadataVisitor.h"
#include "ConstantBuilder.h"
#include "EnumMetadataVisitor.h"
#include "FixedTypeInfo.h"
#include "ForeignClassMetadataVisitor.h"
#include "GenArchetype.h"
#include "GenClass.h"
#include "GenDecl.h"
#include "GenPointerAuth.h"
#include "GenPoly.h"
#include "GenStruct.h"
#include "GenValueWitness.h"
#include "GenericArguments.h"
#include "HeapTypeInfo.h"
#include "IRGenDebugInfo.h"
#include "IRGenMangler.h"
#include "IRGenModule.h"
#include "MetadataLayout.h"
#include "MetadataRequest.h"
#include "ProtocolInfo.h"
#include "ScalarTypeInfo.h"
#include "StructLayout.h"
#include "StructMetadataVisitor.h"

#include "GenMeta.h"

using namespace swift;
using namespace irgen;

static Address emitAddressOfMetadataSlotAtIndex(IRGenFunction &IGF,
                                                llvm::Value *metadata,
                                                int index,
                                                llvm::Type *objectTy) {
  // Require the metadata to be some type that we recognize as a
  // metadata pointer.
  assert(metadata->getType() == IGF.IGM.TypeMetadataPtrTy);

  return IGF.emitAddressAtOffset(metadata,
                                 Offset(index * IGF.IGM.getPointerSize()),
                                 objectTy, IGF.IGM.getPointerAlignment());
}

/// Emit a load from the given metadata at a constant index.
static llvm::LoadInst *emitLoadFromMetadataAtIndex(IRGenFunction &IGF,
                                                   llvm::Value *metadata,
                                                   llvm::Value **slotPtr,
                                                   int index,
                                                   llvm::Type *objectTy,
                                             const llvm::Twine &suffix = "") {
  Address slot =
    emitAddressOfMetadataSlotAtIndex(IGF, metadata, index, objectTy);
  if (slotPtr) *slotPtr = slot.getAddress();

  // Load.
  return IGF.Builder.CreateLoad(slot, metadata->getName() + suffix);
}

static Address createPointerSizedGEP(IRGenFunction &IGF,
                                     Address base,
                                     Size offset) {
  return IGF.Builder.CreateConstArrayGEP(base,
                                         IGF.IGM.getOffsetInWords(offset),
                                         offset);
}

void IRGenModule::setTrueConstGlobal(llvm::GlobalVariable *var) {
  disableAddressSanitizer(*this, var);
  
  switch (TargetInfo.OutputObjectFormat) {
  case llvm::Triple::UnknownObjectFormat:
    llvm_unreachable("unknown object format");
  case llvm::Triple::MachO:
    var->setSection("__TEXT,__const");
    break;
  case llvm::Triple::ELF:
  case llvm::Triple::Wasm:
    var->setSection(".rodata");
    break;
  case llvm::Triple::XCOFF:
  case llvm::Triple::COFF:
    var->setSection(".rdata");
    break;
  }
}

/*****************************************************************************/
/** Metadata completion ******************************************************/
/*****************************************************************************/

/// Does the metadata for the given type, which we are currently emitting,
/// require singleton metadata initialization structures and functions?
static bool needsSingletonMetadataInitialization(IRGenModule &IGM,
                                                 NominalTypeDecl *typeDecl) {
  // Generic types never have singleton metadata initialization.
  if (typeDecl->isGenericContext())
    return false;

  // Non-generic classes use singleton initialization if they have anything
  // non-trivial about their metadata.
  if (auto *classDecl = dyn_cast<ClassDecl>(typeDecl)) {
    switch (IGM.getClassMetadataStrategy(classDecl)) {
    case ClassMetadataStrategy::Resilient:
    case ClassMetadataStrategy::Singleton:
    case ClassMetadataStrategy::Update:
    case ClassMetadataStrategy::FixedOrUpdate:
      return true;
    case ClassMetadataStrategy::Fixed:
      return false;
    }
  }

  assert(isa<StructDecl>(typeDecl) || isa<EnumDecl>(typeDecl));

  // If the type is known to be fixed-layout, we can emit its metadata such
  // that it doesn't need dynamic initialization.
  auto &ti = IGM.getTypeInfoForUnlowered(typeDecl->getDeclaredTypeInContext());
  if (ti.isFixedSize(ResilienceExpansion::Maximal))
    return false;

  return true;
}

using MetadataCompletionBodyEmitter =
  void (IRGenFunction &IGF,
        llvm::Value *metadata,
        MetadataDependencyCollector *collector);

static void emitMetadataCompletionFunction(IRGenModule &IGM,
                                           NominalTypeDecl *typeDecl,
                       llvm::function_ref<MetadataCompletionBodyEmitter> body) {
  llvm::Function *f =
    IGM.getAddrOfTypeMetadataCompletionFunction(typeDecl, ForDefinition);
  f->setAttributes(IGM.constructInitialAttributes());
  f->setDoesNotThrow();
  IGM.setHasFramePointer(f, false);

  IRGenFunction IGF(IGM, f);

  // Skip instrumentation when building for TSan to avoid false positives.
  // The synchronization for this happens in the Runtime and we do not see it.
  if (IGM.IRGen.Opts.Sanitizers & SanitizerKind::Thread)
    f->removeFnAttr(llvm::Attribute::SanitizeThread);

  if (IGM.DebugInfo)
    IGM.DebugInfo->emitArtificialFunction(IGF, f);

  Explosion params = IGF.collectParameters();
  llvm::Value *metadata = params.claimNext();
  llvm::Value *context = params.claimNext();
  llvm::Value *templatePointer = params.claimNext();

  // TODO: use these?
  (void) context;
  (void) templatePointer;

  MetadataDependencyCollector collector;

  body(IGF, metadata, &collector);

  // At the current insertion point, the metadata is now complete.

  // Merge with any metadata dependencies we may have collected.
  auto dependency = collector.finish(IGF);
  auto returnValue = dependency.combine(IGF);

  IGF.Builder.CreateRet(returnValue);
}

static bool needsForeignMetadataCompletionFunction(IRGenModule &IGM,
                                                   StructDecl *decl) {
  // Currently, foreign structs never need a completion function.
  return false;
}

static bool needsForeignMetadataCompletionFunction(IRGenModule &IGM,
                                                   EnumDecl *decl) {
  // Currently, foreign enums never need a completion function.
  return false;
}

static bool needsForeignMetadataCompletionFunction(IRGenModule &IGM,
                                                   ClassDecl *decl) {
  return IGM.getOptions().LazyInitializeClassMetadata || decl->hasSuperclass();
}

/*****************************************************************************/
/** Nominal Type Descriptor Emission *****************************************/
/*****************************************************************************/

template <class Flags>
static Flags getMethodDescriptorFlags(ValueDecl *fn) {
  if (isa<ConstructorDecl>(fn))
    return Flags(Flags::Kind::Init); // 'init' is considered static

  auto kind = [&] {
    auto accessor = dyn_cast<AccessorDecl>(fn);
    if (!accessor) return Flags::Kind::Method;
    switch (accessor->getAccessorKind()) {
    case AccessorKind::Get:
      return Flags::Kind::Getter;
    case AccessorKind::Set:
      return Flags::Kind::Setter;
    case AccessorKind::Read:
      return Flags::Kind::ReadCoroutine;
    case AccessorKind::Modify:
      return Flags::Kind::ModifyCoroutine;
#define OPAQUE_ACCESSOR(ID, KEYWORD)
#define ACCESSOR(ID) \
    case AccessorKind::ID:
#include "swift/AST/AccessorKinds.def"
      llvm_unreachable("these accessors never appear in protocols or v-tables");
    }
    llvm_unreachable("bad kind");
  }();
  return Flags(kind).withIsInstance(!fn->isStatic());
}

namespace {
  template<class Impl>
  class ContextDescriptorBuilderBase {
  protected:
    Impl &asImpl() { return *static_cast<Impl*>(this); }
    IRGenModule &IGM;
  private:
    ConstantInitBuilder InitBuilder;
  protected:
    ConstantStructBuilder B;
    Optional<ConstantAggregateBuilderBase::PlaceholderPosition>
      GenericParamCount,
      GenericRequirementCount,
      GenericKeyArgumentCount,
      GenericExtraArgumentCount;
    unsigned NumGenericKeyArguments = 0;
    unsigned NumGenericExtraArguments = 0;

    ContextDescriptorBuilderBase(IRGenModule &IGM)
      : IGM(IGM), InitBuilder(IGM), B(InitBuilder.beginStruct()) {
      B.setPacked(true);
    }
  
  public:
    void layout() {
      asImpl().addFlags();
      asImpl().addParent();
    }
    
    void addFlags() {
      B.addInt32(
        ContextDescriptorFlags(asImpl().getContextKind(),
                               !asImpl().getGenericSignature().isNull(),
                               asImpl().isUniqueDescriptor(),
                               asImpl().getVersion(),
                               asImpl().getKindSpecificFlags())
          .getIntValue());
    }
    
    void addParent() {
      ConstantReference parent = asImpl().getParent();
      if (parent.getValue()) {
        B.addRelativeAddress(parent);
      } else {
        B.addInt32(0); // null offset
      }
    }
    
    void addGenericSignature() {
      if (!asImpl().getGenericSignature())
        return;
      
      asImpl().addGenericParametersHeader();
      asImpl().addGenericParameters();
      asImpl().addGenericRequirements();
      asImpl().finishGenericParameters();
    }
    
    void addGenericParametersHeader() {
      // Drop placeholders for the counts. We'll fill these in when we emit
      // the related sections.
      GenericParamCount = B.addPlaceholderWithSize(IGM.Int16Ty);
      GenericRequirementCount = B.addPlaceholderWithSize(IGM.Int16Ty);
      GenericKeyArgumentCount = B.addPlaceholderWithSize(IGM.Int16Ty);
      GenericExtraArgumentCount = B.addPlaceholderWithSize(IGM.Int16Ty);
    }
    
    void addGenericParameters() {
      GenericSignature sig = asImpl().getGenericSignature();
      assert(sig);
      auto canSig = sig.getCanonicalSignature();

      canSig->forEachParam([&](GenericTypeParamType *param, bool canonical) {
        // Currently, there are only type parameters. The parameter is a key
        // argument if it's canonical in its generic context.
        asImpl().addGenericParameter(GenericParamKind::Type,
                                     /*key argument*/ canonical,
                                     /*extra argument*/ false);
      });

      // Pad the structure up to four bytes for the following requirements.
      unsigned padding = (unsigned) -canSig->getGenericParams().size() & 3;
      for (unsigned i = 0; i < padding; ++i)
        B.addInt(IGM.Int8Ty, 0);
      
      // Fill in the parameter count.
      assert(canSig->getGenericParams().size() <= UINT16_MAX
             && "way too generic");
      B.fillPlaceholderWithInt(*GenericParamCount, IGM.Int16Ty,
                               canSig->getGenericParams().size());
    }
    
    void addGenericParameter(GenericParamKind kind,
                             bool isKeyArgument, bool isExtraArgument) {
      if (isKeyArgument)
        ++NumGenericKeyArguments;
      if (isExtraArgument)
        ++NumGenericExtraArguments;
      
      B.addInt(IGM.Int8Ty,
               GenericParamDescriptor(kind, isKeyArgument, isExtraArgument)
                 .getIntValue());
    }
    
    void addGenericRequirements() {
      auto metadata =
        irgen::addGenericRequirements(IGM, B,
                            asImpl().getGenericSignature(),
                            asImpl().getGenericSignature()->getRequirements());

      // Fill in the final requirement count.
      assert(metadata.NumRequirements <= UINT16_MAX
             && "way too generic");
      B.fillPlaceholderWithInt(*GenericRequirementCount, IGM.Int16Ty,
                               metadata.NumRequirements);
      NumGenericKeyArguments += metadata.NumGenericKeyArguments;
      NumGenericExtraArguments += metadata.NumGenericExtraArguments;
    }

    void finishGenericParameters() {
      assert(NumGenericKeyArguments <= UINT16_MAX
             && NumGenericExtraArguments <= UINT16_MAX
             && "way too generic");
      B.fillPlaceholderWithInt(*GenericKeyArgumentCount, IGM.Int16Ty,
                               NumGenericKeyArguments);
      B.fillPlaceholderWithInt(*GenericExtraArgumentCount, IGM.Int16Ty,
                               NumGenericExtraArguments);
    }

    uint8_t getVersion() {
      return 0;
    }
    
    uint16_t getKindSpecificFlags() {
      return 0;
    }
    
    // Subclasses should provide:
    //
    // bool isUniqueDescriptor();
    // llvm::Constant *getParent();
    // ContextDescriptorKind getContextKind();
    // GenericSignature getGenericSignature();
    // void emit();
  };
  
  class ModuleContextDescriptorBuilder
      : public ContextDescriptorBuilderBase<ModuleContextDescriptorBuilder> {
    using super = ContextDescriptorBuilderBase;
    
    ModuleDecl *M;
    
  public:
    ModuleContextDescriptorBuilder(IRGenModule &IGM, ModuleDecl *M)
      : super(IGM), M(M)
    {}
  
    void layout() {
      super::layout();
      addName();
    }
    
    void addName() {
      B.addRelativeAddress(IGM.getAddrOfGlobalString(M->getName().str(),
                                           /*willBeRelativelyAddressed*/ true));
    }
    
    bool isUniqueDescriptor() {
      return false;
    }
  
    ConstantReference getParent() {
      return {nullptr, ConstantReference::Direct};
    }
    
    ContextDescriptorKind getContextKind() {
      return ContextDescriptorKind::Module;
    }
    
    GenericSignature getGenericSignature() {
      return nullptr;
    }
        
    void emit() {
      asImpl().layout();
      
      auto addr = IGM.getAddrOfModuleContextDescriptor(M,
                                                     B.finishAndCreateFuture());
      auto var = cast<llvm::GlobalVariable>(addr);
      
      var->setConstant(true);
      IGM.setTrueConstGlobal(var);
    }
  };

  class ExtensionContextDescriptorBuilder
    : public ContextDescriptorBuilderBase<ExtensionContextDescriptorBuilder> {
    
    using super = ContextDescriptorBuilderBase;
    
    ExtensionDecl *E;
  
  public:
    ExtensionContextDescriptorBuilder(IRGenModule &IGM, ExtensionDecl *E)
      : super(IGM), E(E)
    {}
    
    void layout() {
      super::layout();
      addExtendedContext();
      addGenericSignature();
    }
    
    void addExtendedContext() {
      auto string = IGM.getTypeRef(E->getSelfInterfaceType(),
                                   E->getGenericSignature(),
                                   MangledTypeRefRole::Metadata).first;
      B.addRelativeAddress(string);
    }
    
    ConstantReference getParent() {
      return {IGM.getAddrOfModuleContextDescriptor(E->getParentModule()),
              ConstantReference::Direct};
    }
    
    bool isUniqueDescriptor() {
      // Extensions generated by the Clang importer will be emitted into any
      // binary that uses the Clang module. Otherwise, we can guarantee that
      // an extension (and any of its possible sub-contexts) belong to one
      // translation unit.
      return !isa<ClangModuleUnit>(E->getModuleScopeContext());
    }
    
    ContextDescriptorKind getContextKind() {
      return ContextDescriptorKind::Extension;
    }
    
    GenericSignature getGenericSignature() {
      return E->getGenericSignature();
    }
      
    void emit() {
      asImpl().layout();
      
      auto addr = IGM.getAddrOfExtensionContextDescriptor(E,
                                                     B.finishAndCreateFuture());
      auto var = cast<llvm::GlobalVariable>(addr);
      
      var->setConstant(true);
      IGM.setTrueConstGlobal(var);
    }
  };
  
  class AnonymousContextDescriptorBuilder
    : public ContextDescriptorBuilderBase<AnonymousContextDescriptorBuilder> {
    
    using super = ContextDescriptorBuilderBase;
    
    PointerUnion<DeclContext *, VarDecl *> Name;
  
    DeclContext *getInnermostDeclContext() {
      if (auto DC = Name.dyn_cast<DeclContext *>()) {
        return DC;
      }
      if (auto VD = Name.dyn_cast<VarDecl *>()) {
        return VD->getInnermostDeclContext();
      }
      llvm_unreachable("unknown name kind");
    }
      
  public:
    AnonymousContextDescriptorBuilder(IRGenModule &IGM,
                                    PointerUnion<DeclContext *, VarDecl *> Name)
      : super(IGM), Name(Name)
    {
    }
    
    void layout() {
      super::layout();
      asImpl().addGenericSignature();
      asImpl().addMangledName();
    }
  
    ConstantReference getParent() {
      return IGM.getAddrOfParentContextDescriptor(
               getInnermostDeclContext(), /*fromAnonymousContext=*/true);
    }
    
    ContextDescriptorKind getContextKind() {
      return ContextDescriptorKind::Anonymous;
    }
    
    GenericSignature getGenericSignature() {
      return getInnermostDeclContext()->getGenericSignatureOfContext();
    }
    
    bool isUniqueDescriptor() {
      return true;
    }

    uint16_t getKindSpecificFlags() {
      AnonymousContextDescriptorFlags flags{};
      flags.setHasMangledName(
        IGM.IRGen.Opts.EnableAnonymousContextMangledNames);

      return flags.getOpaqueValue();
    }

    void addMangledName() {
      if (!IGM.IRGen.Opts.EnableAnonymousContextMangledNames)
        return;

      IRGenMangler mangler;
      auto mangledName = mangler.mangleAnonymousDescriptorName(Name);
      auto mangledNameConstant =
        IGM.getAddrOfGlobalString(mangledName,
                                  /*willBeRelativelyAddressed*/ true);
      B.addRelativeAddress(mangledNameConstant);
    }

    void emit() {
      asImpl().layout();
      auto addr = IGM.getAddrOfAnonymousContextDescriptor(Name,
                                                     B.finishAndCreateFuture());
      auto var = cast<llvm::GlobalVariable>(addr);
      
      var->setConstant(true);
      IGM.setTrueConstGlobal(var);
    }
  };

  class ProtocolDescriptorBuilder
    : public ContextDescriptorBuilderBase<ProtocolDescriptorBuilder> {

    using super = ContextDescriptorBuilderBase;

    ProtocolDecl *Proto;
    SILDefaultWitnessTable *DefaultWitnesses;

    Optional<ConstantAggregateBuilderBase::PlaceholderPosition>
      NumRequirementsInSignature,
      NumRequirements;

    bool Resilient;

  public:
    ProtocolDescriptorBuilder(IRGenModule &IGM, ProtocolDecl *Proto,
                                     SILDefaultWitnessTable *defaultWitnesses)
      : super(IGM), Proto(Proto), DefaultWitnesses(defaultWitnesses),
        Resilient(IGM.isResilient(Proto, ResilienceExpansion::Minimal)) {}

    void layout() {
      super::layout();
    }

    ConstantReference getParent() {
      return IGM.getAddrOfParentContextDescriptor(
               Proto, /*fromAnonymousContext=*/false);
    }

    ContextDescriptorKind getContextKind() {
      return ContextDescriptorKind::Protocol;
    }

    GenericSignature getGenericSignature() {
      return nullptr;
    }

    bool isUniqueDescriptor() {
      return true;
    }

    uint16_t getKindSpecificFlags() {
      ProtocolContextDescriptorFlags flags;
      flags.setClassConstraint(Proto->requiresClass()
                                 ? ProtocolClassConstraint::Class
                                 : ProtocolClassConstraint::Any);
      flags.setSpecialProtocol(getSpecialProtocolID(Proto));
      flags.setIsResilient(DefaultWitnesses != nullptr);
      return flags.getOpaqueValue();
    }

    void emit() {
      asImpl().layout();
      asImpl().addName();
      NumRequirementsInSignature = B.addPlaceholderWithSize(IGM.Int32Ty);
      NumRequirements = B.addPlaceholderWithSize(IGM.Int32Ty);
      asImpl().addAssociatedTypeNames();
      asImpl().addRequirementSignature();
      asImpl().addRequirements();
      auto addr = IGM.getAddrOfProtocolDescriptor(Proto,
                                                  B.finishAndCreateFuture());
      auto var = cast<llvm::GlobalVariable>(addr);

      var->setConstant(true);
      IGM.setTrueConstGlobal(var);
    }

    void addName() {
      auto nameStr = IGM.getAddrOfGlobalString(Proto->getName().str(),
                                           /*willBeRelativelyAddressed*/ true);
      B.addRelativeAddress(nameStr);
    }

    void addRequirementSignature() {
      auto metadata =
        irgen::addGenericRequirements(IGM, B, Proto->getGenericSignature(),
                                      Proto->getRequirementSignature());

      B.fillPlaceholderWithInt(*NumRequirementsInSignature, IGM.Int32Ty,
                               metadata.NumRequirements);
    }

    struct RequirementInfo {
      ProtocolRequirementFlags Flags;
      llvm::Constant *DefaultImpl;
    };

    /// Build the information which will go into a ProtocolRequirement entry.
    RequirementInfo getRequirementInfo(const WitnessTableEntry &entry) {
      using Flags = ProtocolRequirementFlags;
      if (entry.isBase()) {
        assert(entry.isOutOfLineBase());
        auto flags = Flags(Flags::Kind::BaseProtocol);
        return { flags, nullptr };
      }

      if (entry.isAssociatedType()) {
        auto flags = Flags(Flags::Kind::AssociatedTypeAccessFunction);
        if (auto &schema = IGM.getOptions().PointerAuth
                              .ProtocolAssociatedTypeAccessFunctions) {
          addDiscriminator(flags, schema,
                           AssociatedType(entry.getAssociatedType()));
        }

        // Look for a default witness.
        llvm::Constant *defaultImpl =
          findDefaultTypeWitness(entry.getAssociatedType());

        return { flags, defaultImpl };
      }

      if (entry.isAssociatedConformance()) {
        auto flags = Flags(Flags::Kind::AssociatedConformanceAccessFunction);
        if (auto &schema = IGM.getOptions().PointerAuth
                           .ProtocolAssociatedTypeWitnessTableAccessFunctions) {
          addDiscriminator(flags, schema,
                           AssociatedConformance(Proto,
                                 entry.getAssociatedConformancePath(),
                                 entry.getAssociatedConformanceRequirement()));
        }

        // Look for a default witness.
        llvm::Constant *defaultImpl =
          findDefaultAssociatedConformanceWitness(
            entry.getAssociatedConformancePath(),
            entry.getAssociatedConformanceRequirement());

        return { flags, defaultImpl };
      }

      assert(entry.isFunction());
      SILDeclRef func(entry.getFunction());

      // Emit the dispatch thunk.
      if (Resilient)
        IGM.emitDispatchThunk(func);

      // Classify the function.
      auto flags = getMethodDescriptorFlags<Flags>(func.getDecl());

      if (auto &schema = IGM.getOptions().PointerAuth.ProtocolWitnesses) {
        SILDeclRef declRef(func.getDecl(),
                           isa<ConstructorDecl>(func.getDecl())
                             ? SILDeclRef::Kind::Allocator
                             : SILDeclRef::Kind::Func);
        addDiscriminator(flags, schema, declRef);
      }

      // Look for a default witness.
      llvm::Constant *defaultImpl = findDefaultWitness(func);

      return { flags, defaultImpl };
    }

    void addDiscriminator(ProtocolRequirementFlags &flags,
                          const PointerAuthSchema &schema,
                          const PointerAuthEntity &entity) {
      assert(schema);
      auto discriminator =
        PointerAuthInfo::getOtherDiscriminator(IGM, schema, entity);
      flags = flags.withExtraDiscriminator(discriminator->getZExtValue());
    }

    void addRequirements() {
      auto &pi = IGM.getProtocolInfo(Proto, ProtocolInfoKind::Full);

      B.fillPlaceholderWithInt(*NumRequirements, IGM.Int32Ty,
                               pi.getNumWitnesses());

      if (pi.getNumWitnesses() > 0) {
        // Define the protocol requirements "base" descriptor, which references
        // the beginning of the protocol requirements, offset so that
        // subtracting this address from the address of a given protocol
        // requirements gives the corresponding offset into the witness
        // table.
        auto address =
          B.getAddrOfCurrentPosition(IGM.ProtocolRequirementStructTy);
        int offset = WitnessTableFirstRequirementOffset;
        auto firstReqAdjustment = llvm::ConstantInt::get(IGM.Int32Ty, -offset);
        address = llvm::ConstantExpr::getGetElementPtr(nullptr, address,
                                                       firstReqAdjustment);

        IGM.defineProtocolRequirementsBaseDescriptor(Proto, address);
      }

      for (auto &entry : pi.getWitnessEntries()) {
        if (Resilient) {
          if (entry.isFunction()) {
            // Define the method descriptor.
            SILDeclRef func(entry.getFunction());
            auto *descriptor =
              B.getAddrOfCurrentPosition(
                IGM.ProtocolRequirementStructTy);
            IGM.defineMethodDescriptor(func, Proto, descriptor);
          }
        }

        if (entry.isAssociatedType()) {
          auto assocType = entry.getAssociatedType();
          // Define the associated type descriptor to point to the current
          // position in the protocol descriptor.
          IGM.defineAssociatedTypeDescriptor(
              assocType,
              B.getAddrOfCurrentPosition(IGM.ProtocolRequirementStructTy));
        }

        if (entry.isAssociatedConformance()) {
          // Define the associated conformance descriptor to point to the
          // current position in the protocol descriptor.
          AssociatedConformance conformance(
                                  Proto,
                                  entry.getAssociatedConformancePath(),
                                  entry.getAssociatedConformanceRequirement());
          IGM.defineAssociatedConformanceDescriptor(
              conformance,
              B.getAddrOfCurrentPosition(IGM.ProtocolRequirementStructTy));
        }

        if (entry.isBase()) {
          // Define a base conformance descriptor, which is just an associated
          // conformance descriptor for a base protocol.
          BaseConformance conformance(Proto, entry.getBase());
          IGM.defineBaseConformanceDescriptor(
              conformance,
              B.getAddrOfCurrentPosition(IGM.ProtocolRequirementStructTy));
        }

        auto reqt = B.beginStruct(IGM.ProtocolRequirementStructTy);

        auto info = getRequirementInfo(entry);

        // Flags.
        reqt.addInt32(info.Flags.getIntValue());

        // Default implementation.
        reqt.addRelativeAddressOrNull(info.DefaultImpl);

        reqt.finishAndAddTo(B);
      }
    }

    llvm::Constant *findDefaultWitness(SILDeclRef func) {
      if (!DefaultWitnesses) return nullptr;

      for (auto &entry : DefaultWitnesses->getEntries()) {
        if (!entry.isValid() || entry.getKind() != SILWitnessTable::Method ||
            entry.getMethodWitness().Requirement != func)
          continue;
        return IGM.getAddrOfSILFunction(entry.getMethodWitness().Witness,
                                        NotForDefinition);
      }

      return nullptr;
    }

    llvm::Constant *findDefaultTypeWitness(AssociatedTypeDecl *assocType) {
      if (!DefaultWitnesses) return nullptr;

      for (auto &entry : DefaultWitnesses->getEntries()) {
        if (!entry.isValid() ||
            entry.getKind() != SILWitnessTable::AssociatedType ||
            entry.getAssociatedTypeWitness().Requirement != assocType)
          continue;

        auto witness =
            entry.getAssociatedTypeWitness().Witness->mapTypeOutOfContext();
        return IGM.getAssociatedTypeWitness(witness,
                                            Proto->getGenericSignature(),
                                            /*inProtocolContext=*/true);
      }

      return nullptr;
    }

    llvm::Constant *findDefaultAssociatedConformanceWitness(
                                                  CanType association,
                                                  ProtocolDecl *requirement) {
      if (!DefaultWitnesses) return nullptr;

      for (auto &entry : DefaultWitnesses->getEntries()) {
        if (!entry.isValid() ||
            entry.getKind() != SILWitnessTable::AssociatedTypeProtocol ||
            entry.getAssociatedTypeProtocolWitness().Protocol != requirement ||
            entry.getAssociatedTypeProtocolWitness().Requirement != association)
          continue;

        auto witness = entry.getAssociatedTypeProtocolWitness().Witness;
        AssociatedConformance conformance(Proto, association, requirement);
        defineDefaultAssociatedConformanceAccessFunction(conformance, witness);
        return IGM.getMangledAssociatedConformance(nullptr, conformance);
      }

      return nullptr;
    }

    void defineDefaultAssociatedConformanceAccessFunction(
                      AssociatedConformance requirement,
                      ProtocolConformanceRef conformance) {
      auto accessor =
        IGM.getAddrOfDefaultAssociatedConformanceAccessor(requirement);

      IRGenFunction IGF(IGM, accessor);
      if (IGM.DebugInfo)
        IGM.DebugInfo->emitArtificialFunction(IGF, accessor);

      Explosion parameters = IGF.collectParameters();

      llvm::Value *associatedTypeMetadata = parameters.claimNext();
      llvm::Value *self = parameters.claimNext();
      llvm::Value *wtable = parameters.claimNext();

      bool hasArchetype =
        !conformance.isConcrete() ||
        conformance.getConcrete()->getType()->hasArchetype();
      if (hasArchetype) {
        // Bind local Self type data from the metadata argument.
        auto selfInContext = Proto->getSelfTypeInContext()->getCanonicalType();
        IGF.bindLocalTypeDataFromTypeMetadata(selfInContext, IsExact, self,
                                              MetadataState::Abstract);
        IGF.setUnscopedLocalTypeData(
            selfInContext,
            LocalTypeDataKind::forAbstractProtocolWitnessTable(Proto),
            wtable);

        // Bind the associated type metadata.
        IGF.bindLocalTypeDataFromTypeMetadata(requirement.getAssociation(),
                                              IsExact,
                                              associatedTypeMetadata,
                                              MetadataState::Abstract);
      }

      // For a concrete witness table, call it.
      ProtocolDecl *associatedProtocol = requirement.getAssociatedRequirement();
      if (conformance.isConcrete()) {
        auto conformanceI = &IGM.getConformanceInfo(associatedProtocol,
                                                    conformance.getConcrete());
        auto returnValue = conformanceI->getTable(IGF, &associatedTypeMetadata);
        IGF.Builder.CreateRet(returnValue);
        return;
      }

      // For an abstract table, emit a reference to the witness table.
      CanType associatedTypeInContext
        = Proto->mapTypeIntoContext(requirement.getAssociation())
            ->getCanonicalType();
      auto returnValue =
          emitArchetypeWitnessTableRef(
            IGF,
            cast<ArchetypeType>(associatedTypeInContext),
            associatedProtocol);
      IGF.Builder.CreateRet(returnValue);
      return;
    }

    void addAssociatedTypeNames() {
      std::string AssociatedTypeNames;

      auto &pi = IGM.getProtocolInfo(Proto,
                                     ProtocolInfoKind::RequirementSignature);
      for (auto &entry : pi.getWitnessEntries()) {
        // Add the associated type name to the list.
        if (entry.isAssociatedType()) {
          if (!AssociatedTypeNames.empty())
            AssociatedTypeNames += ' ';
          AssociatedTypeNames += entry.getAssociatedType()->getName().str();
        }
      }

      llvm::Constant *global = nullptr;
      if (!AssociatedTypeNames.empty()) {
        global = IGM.getAddrOfGlobalString(AssociatedTypeNames,
                                           /*willBeRelativelyAddressed=*/true);
      }
      B.addRelativeAddressOrNull(global);
    }
  };

  template<class Impl, class DeclType>
  class TypeContextDescriptorBuilderBase
    : public ContextDescriptorBuilderBase<Impl> {
  
    using super = ContextDescriptorBuilderBase<Impl>;
  
  protected:
    DeclType *Type;
    RequireMetadata_t HasMetadata;
    TypeContextDescriptorFlags::MetadataInitializationKind
      MetadataInitialization;

    StringRef UserFacingName;
    Optional<TypeImportInfo<std::string>> ImportInfo;
    
    using super::IGM;
    using super::B;
    using super::asImpl;

  public:
    using super::addGenericSignature;
  
    TypeContextDescriptorBuilderBase(IRGenModule &IGM, DeclType *Type,
                                     RequireMetadata_t requireMetadata)
      : super(IGM), Type(Type),
        HasMetadata(requireMetadata),
        MetadataInitialization(computeMetadataInitialization()) {
    }
    
    void layout() {
      asImpl().computeIdentity();

      super::layout();
      asImpl().addName();
      asImpl().addAccessFunction();
      asImpl().addReflectionFieldDescriptor();
      asImpl().addLayoutInfo();
      asImpl().addGenericSignature();
      asImpl().maybeAddResilientSuperclass();
      asImpl().maybeAddMetadataInitialization();
    }

    /// Fill out all the aspects of the type identity.
    void computeIdentity() {
      // Remember the user-facing name.
      UserFacingName = Type->getName().str();

      // For related entities, set the original type name as the ABI name
      // and remember the related entity tag.
      StringRef abiName;
      if (auto *synthesizedTypeAttr =
            Type->getAttrs()
                 .template getAttribute<ClangImporterSynthesizedTypeAttr>()) {
        abiName = synthesizedTypeAttr->originalTypeName;

        getMutableImportInfo().RelatedEntityName =
            std::string(synthesizedTypeAttr->getManglingName());

        // Otherwise, if this was imported from a Clang declaration, use that
        // declaration's name as the ABI name.
      } else if (auto clangDecl =
                            Mangle::ASTMangler::getClangDeclForMangling(Type)) {
        abiName = clangDecl->getName();

        // Typedefs and compatibility aliases that have been promoted to
        // their own nominal types need to be marked specially.
        if (isa<clang::TypedefNameDecl>(clangDecl) ||
            isa<clang::ObjCCompatibleAliasDecl>(clangDecl)) {
          getMutableImportInfo().SymbolNamespace =
            TypeImportSymbolNamespace::CTypedef;
        }
      }

      // If the ABI name differs from the user-facing name, add it as
      // an override.
      if (!abiName.empty() && abiName != UserFacingName) {
        getMutableImportInfo().ABIName = std::string(abiName);
      }
    }

    /// Get the mutable import info.  Note that calling this method itself
    /// changes the code to cause it to be used, so don't set it unless
    /// you're about to write something into it.
    TypeImportInfo<std::string> &getMutableImportInfo() {
      if (!ImportInfo)
        ImportInfo.emplace();
      return *ImportInfo;
    }

    void addName() {
      SmallString<32> name;
      name += UserFacingName;

      // Collect the import info if present.
      if (ImportInfo) {
        name += '\0';
        ImportInfo->appendTo(name);

        // getAddrOfGlobalString will add its own null terminator, so pop
        // off the second one.
        assert(name.back() == '\0');
        name.pop_back();
        assert(name.back() == '\0');
      }
      
      auto nameStr = IGM.getAddrOfGlobalString(name,
                                           /*willBeRelativelyAddressed*/ true);
      B.addRelativeAddress(nameStr);
    }
      
    void addAccessFunction() {
      llvm::Constant *accessor;

      // Don't include an access function if we're emitting the context
      // descriptor without metadata.
      if (!HasMetadata) {
        accessor = nullptr;

      // If it's a generic type, use the generic access function.
      // This has a different prototype from an ordinary function, but
      // the runtime knows to check for that.
      } else if (Type->isGenericContext()) {
        accessor = getGenericTypeMetadataAccessFunction(IGM, Type,
                                                        NotForDefinition);

      // Otherwise, use the ordinary access function, which we'll define
      // when we emit the metadata.
      } else {
        CanType type = Type->getDeclaredType()->getCanonicalType();
        accessor = getOtherwiseDefinedTypeMetadataAccessFunction(IGM, type);
      }
    
      B.addRelativeAddressOrNull(accessor);
    }
    
    ConstantReference getParent() {
      return IGM.getAddrOfParentContextDescriptor(
               Type, /*fromAnonymousContext=*/false);
    }
    
    GenericSignature getGenericSignature() {
      return Type->getGenericSignature();
    }
    
    /// Fill in the fields of a TypeGenericContextDescriptorHeader.
    void addGenericParametersHeader() {
      asImpl().addMetadataInstantiationCache();

      asImpl().addMetadataInstantiationPattern();

      super::addGenericParametersHeader();
    }

    void addMetadataInstantiationPattern() {
      if (!HasMetadata) {
        B.addInt32(0);
        return;
      }

      auto pattern = IGM.getAddrOfTypeMetadataPattern(Type);
      B.addRelativeAddress(pattern);
    }

    void addMetadataInstantiationCache() {
      if (!HasMetadata) {
        B.addInt32(0);
        return;
      }

      auto cache =
        IGM.getAddrOfTypeMetadataInstantiationCache(Type, NotForDefinition);
      B.addRelativeAddress(cache);
    }
      
    bool isUniqueDescriptor() {
      return !isa<ClangModuleUnit>(Type->getModuleScopeContext());
    }
    
    llvm::Constant *emit() {
      asImpl().layout();
      auto addr = IGM.getAddrOfTypeContextDescriptor(Type, HasMetadata,
                                                     B.finishAndCreateFuture());
      auto var = cast<llvm::GlobalVariable>(addr);
      
      var->setConstant(true);
      IGM.setTrueConstGlobal(var);
      return var;
    }

    void setCommonFlags(TypeContextDescriptorFlags &flags) {
      setClangImportedFlags(flags);
      setMetadataInitializationKind(flags);
    }
    
    void setClangImportedFlags(TypeContextDescriptorFlags &flags) {
      if (ImportInfo) {
        flags.setHasImportInfo(true);
      }
    }

    TypeContextDescriptorFlags::MetadataInitializationKind
    computeMetadataInitialization() {
      // Not if we don't have metadata.
      if (!HasMetadata)
        return TypeContextDescriptorFlags::NoMetadataInitialization;

      // Generic types use their own system.
      if (Type->isGenericContext())
        return TypeContextDescriptorFlags::NoMetadataInitialization;

      // Check for foreign metadata.
      if (requiresForeignTypeMetadata(Type))
        return TypeContextDescriptorFlags::ForeignMetadataInitialization;

      // The only other option is singleton initialization.
      if (needsSingletonMetadataInitialization(IGM, Type))
        return TypeContextDescriptorFlags::SingletonMetadataInitialization;

      return TypeContextDescriptorFlags::NoMetadataInitialization;
    }

    void setMetadataInitializationKind(TypeContextDescriptorFlags &flags) {
      flags.setMetadataInitialization(MetadataInitialization);
    }

    void maybeAddMetadataInitialization() {
      switch (MetadataInitialization) {
      case TypeContextDescriptorFlags::NoMetadataInitialization:
        return;

      case TypeContextDescriptorFlags::ForeignMetadataInitialization:
        addForeignMetadataInitialization();
        return;

      case TypeContextDescriptorFlags::SingletonMetadataInitialization:
        addSingletonMetadataInitialization();
        return;
      }
      llvm_unreachable("bad kind");
    }

    /// Add a ForeignMetadataInitialization structure to the descriptor.
    void addForeignMetadataInitialization() {
      llvm::Constant *completionFunction = nullptr;
      if (asImpl().needsForeignMetadataCompletionFunction()) {
        completionFunction =
          IGM.getAddrOfTypeMetadataCompletionFunction(Type, NotForDefinition);
      }
      B.addRelativeAddressOrNull(completionFunction);
    }

    bool needsForeignMetadataCompletionFunction() {
      return ::needsForeignMetadataCompletionFunction(IGM, Type);
    }

    /// Add an SingletonMetadataInitialization structure to the descriptor.
    void addSingletonMetadataInitialization() {
      // Relative pointer to the initialization cache.
      // Note that we trigger the definition of it when emitting the
      // completion function.
      auto cache = IGM.getAddrOfTypeMetadataSingletonInitializationCache(Type,
                                                              NotForDefinition);
      B.addRelativeAddress(cache);

      asImpl().addIncompleteMetadataOrRelocationFunction();

      // Completion function.
      auto completionFunction =
        IGM.getAddrOfTypeMetadataCompletionFunction(Type, NotForDefinition);
      B.addRelativeAddress(completionFunction);
    }

    void addIncompleteMetadata() {
      // Relative pointer to the metadata.
      auto type = Type->getDeclaredTypeInContext()->getCanonicalType();
      auto metadata = IGM.getAddrOfTypeMetadata(type);
      B.addRelativeAddress(metadata);
    }

    /// Customization point for ClassContextDescriptorBuilder.
    void addIncompleteMetadataOrRelocationFunction() {
      addIncompleteMetadata();
    }

    // Subclasses should provide:
    // ContextDescriptorKind getContextKind();
    // void addLayoutInfo();
    // void addReflectionFieldDescriptor();
  };

  class StructContextDescriptorBuilder
    : public TypeContextDescriptorBuilderBase<StructContextDescriptorBuilder,
                                              StructDecl>
  {
    using super = TypeContextDescriptorBuilderBase;
  
    StructDecl *getType() {
      return cast<StructDecl>(Type);
    }

    Size FieldVectorOffset;

  public:
    StructContextDescriptorBuilder(IRGenModule &IGM, StructDecl *Type,
                                   RequireMetadata_t requireMetadata)
      : super(IGM, Type, requireMetadata)
    {
      auto &layout = IGM.getMetadataLayout(getType());
      FieldVectorOffset = layout.getFieldOffsetVectorOffset().getStatic();
    }

    ContextDescriptorKind getContextKind() {
      return ContextDescriptorKind::Struct;
    }
    
    void addLayoutInfo() {
      auto properties = getType()->getStoredProperties();

      // uint32_t NumFields;
      B.addInt32(properties.size());

      // uint32_t FieldOffsetVectorOffset;
      B.addInt32(FieldVectorOffset / IGM.getPointerSize());
    }
    
    uint16_t getKindSpecificFlags() {
      TypeContextDescriptorFlags flags;

      setCommonFlags(flags);
      return flags.getOpaqueValue();
    }

    void maybeAddResilientSuperclass() { }

    void addReflectionFieldDescriptor() {
      if (!IGM.IRGen.Opts.EnableReflectionMetadata) {
        B.addInt32(0);
        return;
      }
    
      IGM.IRGen.noteUseOfFieldDescriptor(getType());

      B.addRelativeAddress(IGM.getAddrOfReflectionFieldDescriptor(
        getType()->getDeclaredType()->getCanonicalType()));
    }
  };
  
  class EnumContextDescriptorBuilder
    : public TypeContextDescriptorBuilderBase<EnumContextDescriptorBuilder,
                                              EnumDecl>
  {
    using super = TypeContextDescriptorBuilderBase;
  
    EnumDecl *getType() {
      return cast<EnumDecl>(Type);
    }
    
    Size PayloadSizeOffset;
    const EnumImplStrategy &Strategy;
    
  public:
    EnumContextDescriptorBuilder(IRGenModule &IGM, EnumDecl *Type,
                                 RequireMetadata_t requireMetadata)
      : super(IGM, Type, requireMetadata),
        Strategy(getEnumImplStrategy(IGM,
                     getType()->getDeclaredTypeInContext()->getCanonicalType()))
    {
      auto &layout = IGM.getMetadataLayout(getType());
      if (layout.hasPayloadSizeOffset())
        PayloadSizeOffset = layout.getPayloadSizeOffset().getStatic();
    }
    
    ContextDescriptorKind getContextKind() {
      return ContextDescriptorKind::Enum;
    }
    
    void addLayoutInfo() {
      // # payload cases in the low 24 bits, payload size offset in the high 8.
      unsigned numPayloads = Strategy.getElementsWithPayload().size();
      assert(numPayloads < (1<<24) && "too many payload elements for runtime");
      assert(PayloadSizeOffset % IGM.getPointerAlignment() == Size(0)
             && "payload size not word-aligned");
      unsigned PayloadSizeOffsetInWords
        = PayloadSizeOffset / IGM.getPointerSize();
      assert(PayloadSizeOffsetInWords < 0x100 &&
             "payload size offset too far from address point for runtime");

      // uint32_t NumPayloadCasesAndPayloadSizeOffset;
      B.addInt32(numPayloads | (PayloadSizeOffsetInWords << 24));

      // uint32_t NumEmptyCases;
      B.addInt32(Strategy.getElementsWithNoPayload().size());
    }
    
    uint16_t getKindSpecificFlags() {
      TypeContextDescriptorFlags flags;

      setCommonFlags(flags);
      return flags.getOpaqueValue();
    }

    void maybeAddResilientSuperclass() { }

    void addReflectionFieldDescriptor() {
      if (!IGM.IRGen.Opts.EnableReflectionMetadata) {
        B.addInt32(0);
        return;
      }

      // Force the emission of the field descriptor or fixed descriptor.
      IGM.IRGen.noteUseOfFieldDescriptor(getType());

      // Some enum layout strategies (viz. C compatible layout) aren't
      // supported by reflection.
      if (!Strategy.isReflectable()) {
        B.addInt32(0);
        return;
      }

      B.addRelativeAddress(IGM.getAddrOfReflectionFieldDescriptor(
        getType()->getDeclaredType()->getCanonicalType()));
    }
  };
  
  class ClassContextDescriptorBuilder
    : public TypeContextDescriptorBuilderBase<ClassContextDescriptorBuilder,
                                              ClassDecl>,
      public SILVTableVisitor<ClassContextDescriptorBuilder>
  {
    using super = TypeContextDescriptorBuilderBase;
  
    ClassDecl *getType() {
      return cast<ClassDecl>(Type);
    }

    // Non-null unless the type is foreign.
    ClassMetadataLayout *MetadataLayout = nullptr;

    Optional<TypeEntityReference> ResilientSuperClassRef;

    SILVTable *VTable;
    bool Resilient;

    SmallVector<SILDeclRef, 8> VTableEntries;
    SmallVector<std::pair<SILDeclRef, SILDeclRef>, 8> OverrideTableEntries;

  public:
    ClassContextDescriptorBuilder(IRGenModule &IGM, ClassDecl *Type,
                                  RequireMetadata_t requireMetadata)
      : super(IGM, Type, requireMetadata),
        VTable(IGM.getSILModule().lookUpVTable(getType())),
        Resilient(IGM.hasResilientMetadata(Type, ResilienceExpansion::Minimal)) {

      if (getType()->isForeign()) return;

      MetadataLayout = &IGM.getClassMetadataLayout(Type);

      if (auto superclassDecl = getType()->getSuperclassDecl()) {
        if (MetadataLayout && MetadataLayout->hasResilientSuperclass())
          ResilientSuperClassRef = IGM.getTypeEntityReference(superclassDecl);
      }

      addVTableEntries(getType());
    }

    void addMethod(SILDeclRef fn) {
      VTableEntries.push_back(fn);
    }

    void addMethodOverride(SILDeclRef baseRef, SILDeclRef declRef) {
      OverrideTableEntries.emplace_back(baseRef, declRef);
    }

    void layout() {
      super::layout();
      addVTable();
      addOverrideTable();
      addObjCResilientClassStubInfo();
    }

    void addIncompleteMetadataOrRelocationFunction() {
      if (MetadataLayout == nullptr ||
          !MetadataLayout->hasResilientSuperclass()) {
        addIncompleteMetadata();
        return;
      }

      auto *pattern = IGM.getAddrOfTypeMetadataPattern(Type);
      B.addRelativeAddress(pattern);
    }

    ContextDescriptorKind getContextKind() {
      return ContextDescriptorKind::Class;
    }
    
    uint16_t getKindSpecificFlags() {
      TypeContextDescriptorFlags flags;

      setCommonFlags(flags);

      if (!getType()->isForeign()) {
        if (MetadataLayout->areImmediateMembersNegative())
          flags.class_setAreImmediateMembersNegative(true);

        if (!VTableEntries.empty())
          flags.class_setHasVTable(true);

        if (!OverrideTableEntries.empty())
          flags.class_setHasOverrideTable(true);

        if (MetadataLayout->hasResilientSuperclass())
          flags.class_setHasResilientSuperclass(true);
      }

      if (ResilientSuperClassRef) {
        flags.class_setResilientSuperclassReferenceKind(
                                            ResilientSuperClassRef->getKind());
      }
      
      return flags.getOpaqueValue();
    }

    void maybeAddResilientSuperclass() {
      // RelativeDirectPointer<const void, /*nullable*/ true> SuperClass;
      if (ResilientSuperClassRef) {
        B.addRelativeAddress(ResilientSuperClassRef->getValue());
      }
    }

    void addReflectionFieldDescriptor() {
      // Classes are always reflectable, unless reflection is disabled or this
      // is a foreign class.
      if (!IGM.IRGen.Opts.EnableReflectionMetadata ||
          getType()->isForeign()) {
        B.addInt32(0);
        return;
      }
    
      B.addRelativeAddress(IGM.getAddrOfReflectionFieldDescriptor(
        getType()->getDeclaredType()->getCanonicalType()));
    }

    Size getFieldVectorOffset() {
      if (!MetadataLayout) return Size(0);
      return (MetadataLayout->hasResilientSuperclass()
                ? MetadataLayout->getRelativeFieldOffsetVectorOffset()
                : MetadataLayout->getStaticFieldOffsetVectorOffset());
    }
    
    void addVTable() {
      if (VTableEntries.empty())
        return;

      // Only emit a method lookup function if the class is resilient
      // and has a non-empty vtable.
      if (IGM.hasResilientMetadata(getType(), ResilienceExpansion::Minimal))
        IGM.emitMethodLookupFunction(getType());

      auto offset = MetadataLayout->hasResilientSuperclass()
                      ? MetadataLayout->getRelativeVTableOffset()
                      : MetadataLayout->getStaticVTableOffset();
      B.addInt32(offset / IGM.getPointerSize());
      B.addInt32(VTableEntries.size());
      
      for (auto fn : VTableEntries)
        emitMethodDescriptor(fn);
    }

    void emitMethodDescriptor(SILDeclRef fn) {
      // Define the method descriptor to point to the current position in the
      // nominal type descriptor.
      IGM.defineMethodDescriptor(fn, Type,
                      B.getAddrOfCurrentPosition(IGM.MethodDescriptorStructTy));

      // Actually build the descriptor.
      auto *func = cast<AbstractFunctionDecl>(fn.getDecl());
      auto descriptor = B.beginStruct(IGM.MethodDescriptorStructTy);

      // Classify the method.
      using Flags = MethodDescriptorFlags;
      auto flags = getMethodDescriptorFlags<Flags>(func);

      // Remember if the declaration was dynamic.
      if (func->isObjCDynamic())
        flags = flags.withIsDynamic(true);

      // Include the pointer-auth discriminator.
      if (auto &schema = IGM.getOptions().PointerAuth.SwiftClassMethods) {
        auto discriminator =
          PointerAuthInfo::getOtherDiscriminator(IGM, schema, fn);
        flags = flags.withExtraDiscriminator(discriminator->getZExtValue());
      }

      // TODO: final? open?
      descriptor.addInt(IGM.Int32Ty, flags.getIntValue());

      if (auto entry = VTable->getEntry(IGM.getSILModule(), fn)) {
        assert(entry->TheKind == SILVTable::Entry::Kind::Normal);
        auto *implFn = IGM.getAddrOfSILFunction(entry->Implementation,
                                                NotForDefinition);
        descriptor.addRelativeAddress(implFn);
      } else {
        // The method is removed by dead method elimination.
        // It should be never called. We add a pointer to an error function.
        descriptor.addRelativeAddressOrNull(nullptr);
      }

      descriptor.finishAndAddTo(B);

      // Emit method dispatch thunk if the class is resilient.
      if (Resilient &&
          func->getEffectiveAccess() >= AccessLevel::Public) {
        IGM.emitDispatchThunk(fn);
      }
    }

    void addOverrideTable() {
      if (OverrideTableEntries.empty())
        return;

      B.addInt32(OverrideTableEntries.size());

      for (auto pair : OverrideTableEntries)
        emitMethodOverrideDescriptor(pair.first, pair.second);
    }

    void emitMethodOverrideDescriptor(SILDeclRef baseRef, SILDeclRef declRef) {
      auto descriptor = B.beginStruct(IGM.MethodOverrideDescriptorStructTy);

      // The class containing the base method.
      auto *baseClass = cast<ClassDecl>(baseRef.getDecl()->getDeclContext());
      IGM.IRGen.noteUseOfTypeContextDescriptor(baseClass, DontRequireMetadata);
      auto baseClassEntity = LinkEntity::forNominalTypeDescriptor(baseClass);
      auto baseClassDescriptor =
        IGM.getAddrOfLLVMVariableOrGOTEquivalent(baseClassEntity);
      descriptor.addRelativeAddress(baseClassDescriptor);

      // The base method.
      auto baseMethodEntity = LinkEntity::forMethodDescriptor(baseRef);
      auto baseMethodDescriptor =
        IGM.getAddrOfLLVMVariableOrGOTEquivalent(baseMethodEntity);
      descriptor.addRelativeAddress(baseMethodDescriptor);

      // The implementation of the override.
      if (auto entry = VTable->getEntry(IGM.getSILModule(), baseRef)) {
        assert(entry->TheKind == SILVTable::Entry::Kind::Override);
        auto *implFn = IGM.getAddrOfSILFunction(entry->Implementation,
                                                NotForDefinition);
        descriptor.addRelativeAddress(implFn);
      } else {
        // The method is removed by dead method elimination.
        // It should be never called. We add a pointer to an error function.
        descriptor.addRelativeAddressOrNull(nullptr);
      }

      descriptor.finishAndAddTo(B);
    }

    void addPlaceholder(MissingMemberDecl *MMD) {
      llvm_unreachable("cannot generate metadata with placeholders in it");
    }
    
    void addLayoutInfo() {

      // TargetRelativeDirectPointer<Runtime, const char> SuperclassType;
      if (auto superclassType = getType()->getSuperclass()) {
        GenericSignature genericSig = getType()->getGenericSignature();
        B.addRelativeAddress(IGM.getTypeRef(superclassType, genericSig,
                                            MangledTypeRefRole::Metadata)
                               .first);
      } else {
        B.addInt32(0);
      }

      auto properties = getType()->getStoredProperties();

      // union {
      //   uint32_t MetadataNegativeSizeInWords;
      //   RelativeDirectPointer<StoredClassMetadataBounds>
      //     ResilientMetadataBounds;
      // };
      if (!MetadataLayout) {
        // FIXME: do something meaningful for foreign classes?
        B.addInt32(0);
      } else if (!MetadataLayout->hasResilientSuperclass()) {
        B.addInt32(MetadataLayout->getSize().AddressPoint
                     / IGM.getPointerSize());
      } else {
        B.addRelativeAddress(
          IGM.getAddrOfClassMetadataBounds(getType(), NotForDefinition));
      }

      // union {
      //   uint32_t MetadataPositiveSizeInWords;
      //   ExtraClassContextFlags ExtraClassFlags;
      // };
      if (!MetadataLayout) {
        // FIXME: do something meaningful for foreign classes?
        B.addInt32(0);
      } else if (!MetadataLayout->hasResilientSuperclass()) {
        B.addInt32(MetadataLayout->getSize().getOffsetToEnd()
                     / IGM.getPointerSize());
      } else {
        ExtraClassDescriptorFlags flags;
        if (hasObjCResilientClassStub(IGM, getType()))
          flags.setObjCResilientClassStub(true);
        B.addInt32(flags.getOpaqueValue());
      }

      // uint32_t NumImmediateMembers;
      auto numImmediateMembers =
        (MetadataLayout ? MetadataLayout->getNumImmediateMembers() : 0);
      B.addInt32(numImmediateMembers);

      // uint32_t NumFields;
      B.addInt32(properties.size());

      // uint32_t FieldOffsetVectorOffset;
      B.addInt32(getFieldVectorOffset() / IGM.getPointerSize());
    }

    void addObjCResilientClassStubInfo() {
      if (IGM.getClassMetadataStrategy(getType()) !=
            ClassMetadataStrategy::Resilient)
        return;

      if (!hasObjCResilientClassStub(IGM, getType()))
        return;

      B.addRelativeAddress(
        IGM.getAddrOfObjCResilientClassStub(
          getType(), NotForDefinition,
          TypeMetadataAddress::AddressPoint));
    }
  };
  
  class OpaqueTypeDescriptorBuilder
      : public ContextDescriptorBuilderBase<OpaqueTypeDescriptorBuilder>
  {
    using super = ContextDescriptorBuilderBase;

    OpaqueTypeDecl *O;
  public:
    
    OpaqueTypeDescriptorBuilder(IRGenModule &IGM, OpaqueTypeDecl *O)
      : super(IGM), O(O)
    {}
    
    void layout() {
      super::layout();
      addGenericSignature();
      addUnderlyingTypeAndConformances();
    }
    
    void addUnderlyingTypeAndConformances() {
      auto sig = O->getOpaqueInterfaceGenericSignature();
      auto underlyingType = Type(O->getUnderlyingInterfaceType())
        .subst(*O->getUnderlyingTypeSubstitutions())
        ->getCanonicalType(sig);

      auto contextSig = O->getGenericSignature().getCanonicalSignature();

      B.addRelativeAddress(IGM.getTypeRef(underlyingType, contextSig,
                                          MangledTypeRefRole::Metadata).first);
      
      auto opaqueType = O->getDeclaredInterfaceType()
                         ->castTo<OpaqueTypeArchetypeType>();
      
      for (auto proto : opaqueType->getConformsTo()) {
        auto conformance = ProtocolConformanceRef(proto);
        auto underlyingConformance = conformance
          .subst(O->getUnderlyingInterfaceType(),
                 *O->getUnderlyingTypeSubstitutions());
        
        auto witnessTableRef = IGM.emitWitnessTableRefString(
                                          underlyingType, underlyingConformance,
                                          contextSig,
                                          /*setLowBit*/ false);
        B.addRelativeAddress(witnessTableRef);
      }
    }
    
    bool isUniqueDescriptor() {
      switch (LinkEntity::forOpaqueTypeDescriptor(O)
                .getLinkage(NotForDefinition)) {
      case SILLinkage::Public:
      case SILLinkage::PublicExternal:
      case SILLinkage::Hidden:
      case SILLinkage::HiddenExternal:
      case SILLinkage::Private:
      case SILLinkage::PrivateExternal:
        return true;
        
      case SILLinkage::Shared:
      case SILLinkage::SharedExternal:
      case SILLinkage::PublicNonABI:
        return false;
      }
      llvm_unreachable("covered switch");
    }
    
    GenericSignature getGenericSignature() {
      return O->getOpaqueInterfaceGenericSignature();
    }
    
    ConstantReference getParent() {
      // VarDecls aren't normally contexts, but we still want to mangle
      // an anonymous context for one.
      if (IGM.IRGen.Opts.EnableAnonymousContextMangledNames) {
        if (auto namingVar = dyn_cast<VarDecl>(O->getNamingDecl())) {
          return ConstantReference(
                           IGM.getAddrOfAnonymousContextDescriptor(namingVar),
                           ConstantReference::Direct);
        }
      }
      
      DeclContext *parent = O->getNamingDecl()->getInnermostDeclContext();

      // If we have debug mangled names enabled for anonymous contexts, nest
      // the opaque type descriptor inside an anonymous context for the
      // defining function. This will let type reconstruction in the debugger
      // match the opaque context back into the AST.
      //
      // Otherwise, we can use the module context for nongeneric contexts.
      if (!IGM.IRGen.Opts.EnableAnonymousContextMangledNames
          && !parent->isGenericContext()) {
        parent = parent->getParentModule();
      }
      
      return IGM.getAddrOfContextDescriptorForParent(parent, parent,
                                                     /*fromAnonymous*/ false);
    }
    
    ContextDescriptorKind getContextKind() {
      return ContextDescriptorKind::OpaqueType;
    }
    
    void emit() {
      asImpl().layout();
      
      auto addr = IGM.getAddrOfOpaqueTypeDescriptor(O,
                                                    B.finishAndCreateFuture());
      auto var = cast<llvm::GlobalVariable>(addr);
      
      var->setConstant(true);
      IGM.setTrueConstGlobal(var);
      IGM.emitOpaqueTypeDescriptorAccessor(O);
    }
    
    uint16_t getKindSpecificFlags() {
      // Store the size of the type and conformances vector in the flags.
      auto opaqueType = O->getDeclaredInterfaceType()
        ->castTo<OpaqueTypeArchetypeType>();

      return 1 + opaqueType->getConformsTo().size();
    }
  };
} // end anonymous namespace

static void eraseExistingTypeContextDescriptor(IRGenModule &IGM,
                                               NominalTypeDecl *type) {
  // We may have emitted a partial type context descriptor with some empty
  // fields, and then later discovered we're emitting complete metadata.
  // Remove existing definitions of the type context so that we can regenerate
  // a complete descriptor.
  auto entity = IGM.getAddrOfTypeContextDescriptor(type, DontRequireMetadata);
  entity = entity->stripPointerCasts();
  auto existingContext = dyn_cast<llvm::GlobalVariable>(entity);
  if (existingContext && !existingContext->isDeclaration()) {
    existingContext->setInitializer(nullptr);
  }
}

void irgen::emitLazyTypeContextDescriptor(IRGenModule &IGM,
                                          NominalTypeDecl *type,
                                          RequireMetadata_t requireMetadata) {
  eraseExistingTypeContextDescriptor(IGM, type);

  if (auto sd = dyn_cast<StructDecl>(type)) {
    StructContextDescriptorBuilder(IGM, sd, requireMetadata).emit();
  } else if (auto ed = dyn_cast<EnumDecl>(type)) {
    EnumContextDescriptorBuilder(IGM, ed, requireMetadata).emit();
  } else if (auto cd = dyn_cast<ClassDecl>(type)) {
    ClassContextDescriptorBuilder(IGM, cd, requireMetadata).emit();
  } else {
    llvm_unreachable("type does not have a context descriptor");
  }
}

void irgen::emitLazyTypeMetadata(IRGenModule &IGM, NominalTypeDecl *type) {
  eraseExistingTypeContextDescriptor(IGM, type);

  if (requiresForeignTypeMetadata(type)) {
    emitForeignTypeMetadata(IGM, type);
  } else if (auto sd = dyn_cast<StructDecl>(type)) {
    emitStructMetadata(IGM, sd);
  } else if (auto ed = dyn_cast<EnumDecl>(type)) {
    emitEnumMetadata(IGM, ed);
  } else if (auto pd = dyn_cast<ProtocolDecl>(type)) {
    IGM.emitProtocolDecl(pd);
  } else {
    llvm_unreachable("should not have enqueued a class decl here!");
  }
}

void irgen::emitLazyMetadataAccessor(IRGenModule &IGM,
                                     NominalTypeDecl *nominal) {
  GenericArguments genericArgs;
  genericArgs.collectTypes(IGM, nominal);

  llvm::Function *accessor = IGM.getAddrOfGenericTypeMetadataAccessFunction(
      nominal, genericArgs.Types, ForDefinition);

  if (IGM.getOptions().optimizeForSize())
    accessor->addFnAttr(llvm::Attribute::NoInline);

  bool isReadNone = (genericArgs.Types.size() <=
                     NumDirectGenericTypeMetadataAccessFunctionArgs);

  emitCacheAccessFunction(
      IGM, accessor, /*cache*/ nullptr, CacheStrategy::None,
      [&](IRGenFunction &IGF, Explosion &params) {
        return emitGenericTypeMetadataAccessFunction(IGF, params, nominal,
                                                     genericArgs);
      },
      isReadNone);
}

void irgen::emitLazySpecializedGenericTypeMetadata(IRGenModule &IGM,
                                                   CanType type) {
  switch (type->getKind()) {
  case TypeKind::Struct:
  case TypeKind::BoundGenericStruct:
    emitSpecializedGenericStructMetadata(IGM, type,
                                         *type.getStructOrBoundGenericStruct());
    break;
  case TypeKind::Enum:
  case TypeKind::BoundGenericEnum:
    emitSpecializedGenericEnumMetadata(IGM, type,
                                       *type.getEnumOrBoundGenericEnum());
    break;
  default:
    llvm_unreachable("Cannot statically specialize types of kind other than "
                     "struct and enum.");
  }
}

llvm::Constant *
IRGenModule::getAddrOfSharedContextDescriptor(LinkEntity entity,
                                              ConstantInit definition,
                                              llvm::function_ref<void()> emit) {
  if (!definition) {
    // Generate the definition if it hasn't been generated yet.
    auto existing = GlobalVars.find(entity);
    if (existing == GlobalVars.end() ||
        !existing->second
        || cast<llvm::GlobalValue>(existing->second)->isDeclaration()) {
      
      // In some cases we have multiple declarations in the AST that end up
      // with the same context mangling (a clang module and its overlay,
      // equivalent extensions, etc.). These can share a context descriptor
      // at runtime.
      auto mangledName = entity.mangleAsString();
      if (auto otherDefinition = Module.getGlobalVariable(mangledName)) {
        GlobalVars.insert({entity, otherDefinition});
        return otherDefinition;
      }
      
      // Otherwise, emit the descriptor.
      emit();
    }
  }
  
  return getAddrOfLLVMVariable(entity,
                               definition,
                               DebugTypeInfo());
}

llvm::Constant *
IRGenModule::getAddrOfModuleContextDescriptor(ModuleDecl *D,
                                              ConstantInit definition) {
  auto entity = LinkEntity::forModuleDescriptor(D);
  return getAddrOfSharedContextDescriptor(entity, definition,
    [&]{ ModuleContextDescriptorBuilder(*this, D).emit(); });
}

llvm::Constant *
IRGenModule::getAddrOfObjCModuleContextDescriptor() {
  if (!ObjCModule)
    ObjCModule = ModuleDecl::create(
      Context.getIdentifier(MANGLING_MODULE_OBJC),
      Context);
  return getAddrOfModuleContextDescriptor(ObjCModule);
}

llvm::Constant *
IRGenModule::getAddrOfClangImporterModuleContextDescriptor() {
  if (!ClangImporterModule)
    ClangImporterModule = ModuleDecl::create(
      Context.getIdentifier(MANGLING_MODULE_CLANG_IMPORTER),
      Context);
  return getAddrOfModuleContextDescriptor(ClangImporterModule);
}

llvm::Constant *
IRGenModule::getAddrOfExtensionContextDescriptor(ExtensionDecl *ED,
                                                 ConstantInit definition) {
  auto entity = LinkEntity::forExtensionDescriptor(ED);
  return getAddrOfSharedContextDescriptor(entity, definition,
    [&]{ ExtensionContextDescriptorBuilder(*this, ED).emit(); });
}

llvm::Constant *
IRGenModule::getAddrOfAnonymousContextDescriptor(
                                     PointerUnion<DeclContext *, VarDecl *> DC,
                                     ConstantInit definition) {
  auto entity = LinkEntity::forAnonymousDescriptor(DC);
  return getAddrOfSharedContextDescriptor(entity, definition,
    [&]{ AnonymousContextDescriptorBuilder(*this, DC).emit(); });
}

llvm::Constant *
IRGenModule::getAddrOfOriginalModuleContextDescriptor(StringRef Name) {
  return getAddrOfModuleContextDescriptor(OriginalModules.insert({Name,
    ModuleDecl::create(Context.getIdentifier(Name), Context)})
                                          .first->getValue());
}

static void emitInitializeFieldOffsetVector(IRGenFunction &IGF,
                                            SILType T,
                                            llvm::Value *metadata,
                                            bool isVWTMutable,
                                       MetadataDependencyCollector *collector) {
  auto &IGM = IGF.IGM;

  auto *target = T.getNominalOrBoundGenericNominal();
  llvm::Value *fieldVector
    = emitAddressOfFieldOffsetVector(IGF, metadata, target)
      .getAddress();
  
  // Collect the stored properties of the type.
  llvm::SmallVector<VarDecl*, 4> storedProperties;
  for (auto prop : target->getStoredProperties()) {
    storedProperties.push_back(prop);
  }

  // Fill out an array with the field type metadata records.
  Address fields = IGF.createAlloca(
                   llvm::ArrayType::get(IGM.Int8PtrPtrTy,
                                        storedProperties.size()),
                   IGM.getPointerAlignment(), "classFields");
  IGF.Builder.CreateLifetimeStart(fields,
                  IGM.getPointerSize() * storedProperties.size());
  fields = IGF.Builder.CreateStructGEP(fields, 0, Size(0));

  unsigned index = 0;
  for (auto prop : storedProperties) {
    auto propTy = T.getFieldType(prop, IGF.getSILModule(),
                                 TypeExpansionContext::minimal());
    llvm::Value *metadata = emitTypeLayoutRef(IGF, propTy, collector);
    Address field = IGF.Builder.CreateConstArrayGEP(fields, index,
                                                    IGM.getPointerSize());
    IGF.Builder.CreateStore(metadata, field);
    ++index;
  }

  // Ask the runtime to lay out the struct or class.
  auto numFields = IGM.getSize(Size(storedProperties.size()));

  if (auto *classDecl = dyn_cast<ClassDecl>(target)) {
    // Compute class layout flags.
    ClassLayoutFlags flags = ClassLayoutFlags::Swift5Algorithm;

    switch (IGM.getClassMetadataStrategy(classDecl)) {
    case ClassMetadataStrategy::Resilient:
      break;

    case ClassMetadataStrategy::Singleton:
    case ClassMetadataStrategy::Update:
    case ClassMetadataStrategy::FixedOrUpdate:
      flags |= ClassLayoutFlags::HasStaticVTable;
      break;

    case ClassMetadataStrategy::Fixed:
      llvm_unreachable("Emitting metadata init for fixed class metadata?");
    }

    llvm::Value *dependency;
    
    switch (IGM.getClassMetadataStrategy(classDecl)) {
    case ClassMetadataStrategy::Resilient:
    case ClassMetadataStrategy::Singleton:
      // Call swift_initClassMetadata().
      dependency =
        IGF.Builder.CreateCall(IGM.getInitClassMetadata2Fn(),
                               {metadata,
                                IGM.getSize(Size(uintptr_t(flags))),
                                numFields, fields.getAddress(), fieldVector});
      break;

    case ClassMetadataStrategy::Update:
    case ClassMetadataStrategy::FixedOrUpdate:
      assert(IGM.Context.LangOpts.EnableObjCInterop);

      // Call swift_updateClassMetadata(). Note that the static metadata
      // already references the superclass in this case, but we still want
      // to ensure the superclass metadata is initialized first.
      dependency =
        IGF.Builder.CreateCall(IGM.getUpdateClassMetadata2Fn(),
                               {metadata,
                                IGM.getSize(Size(uintptr_t(flags))),
                                numFields, fields.getAddress(), fieldVector});
      break;

    case ClassMetadataStrategy::Fixed:
      llvm_unreachable("Emitting metadata init for fixed class metadata?");
    }

    // Collect any possible dependency from initializing the class; generally
    // this involves the superclass.
    assert(collector);
    collector->collect(IGF, dependency);

  } else {
    assert(isa<StructDecl>(target));

    // Compute struct layout flags.
    StructLayoutFlags flags = StructLayoutFlags::Swift5Algorithm;
    if (isVWTMutable)
      flags |= StructLayoutFlags::IsVWTMutable;

    // Call swift_initStructMetadata().
    IGF.Builder.CreateCall(IGM.getInitStructMetadataFn(),
                           {metadata, IGM.getSize(Size(uintptr_t(flags))),
                            numFields, fields.getAddress(), fieldVector});
  }

  IGF.Builder.CreateLifetimeEnd(fields,
                  IGM.getPointerSize() * storedProperties.size());
}

static void emitInitializeValueMetadata(IRGenFunction &IGF,
                                        NominalTypeDecl *nominalDecl,
                                        llvm::Value *metadata,
                                        bool isVWTMutable,
                                        MetadataDependencyCollector *collector) {
  auto loweredTy =
    IGF.IGM.getLoweredType(nominalDecl->getDeclaredTypeInContext());

  if (isa<StructDecl>(nominalDecl)) {
    auto &fixedTI = IGF.IGM.getTypeInfo(loweredTy);
    if (isa<FixedTypeInfo>(fixedTI)) return;

    emitInitializeFieldOffsetVector(IGF, loweredTy, metadata, isVWTMutable,
                                    collector);
  } else {
    assert(isa<EnumDecl>(nominalDecl));
    auto &strategy = getEnumImplStrategy(IGF.IGM, loweredTy);
    strategy.initializeMetadata(IGF, metadata, isVWTMutable, loweredTy,
                                collector);
  }
}

static void emitInitializeClassMetadata(IRGenFunction &IGF,
                                        ClassDecl *classDecl,
                                        const ClassLayout &fieldLayout,
                                        llvm::Value *metadata,
                                        MetadataDependencyCollector *collector) {
  auto &IGM = IGF.IGM;

  assert(IGM.getClassMetadataStrategy(classDecl)
         != ClassMetadataStrategy::Fixed);

  auto loweredTy =
    IGM.getLoweredType(classDecl->getDeclaredTypeInContext());

  // Set the superclass, fill out the field offset vector, and copy vtable
  // entries, generic requirements and field offsets from superclasses.
  emitInitializeFieldOffsetVector(IGF, loweredTy,
                                  metadata, /*VWT is mutable*/ false,
                                  collector);

  // Realizing the class with the ObjC runtime will copy back to the
  // field offset globals for us; but if ObjC interop is disabled, we
  // have to do that ourselves, assuming we didn't just emit them all
  // correctly in the first place.
  if (!IGM.ObjCInterop) {
    for (auto prop : classDecl->getStoredProperties()) {
      auto fieldInfo = fieldLayout.getFieldAccessAndElement(prop);
      if (fieldInfo.first == FieldAccess::NonConstantDirect) {
        Address offsetA = IGM.getAddrOfFieldOffset(prop, ForDefinition);

        // We can't use emitClassFieldOffset() here because that creates
        // an invariant load, which could be hoisted above the point
        // where the metadata becomes fully initialized
        auto slot =
          emitAddressOfClassFieldOffset(IGF, metadata, classDecl, prop);
        auto offsetVal = IGF.emitInvariantLoad(slot);
        IGF.Builder.CreateStore(offsetVal, offsetA);
      }
    }
  }
}

static MetadataKind getMetadataKind(NominalTypeDecl *nominalDecl) {
  if (isa<StructDecl>(nominalDecl))
    return MetadataKind::Struct;

  assert(isa<EnumDecl>(nominalDecl));
  return (nominalDecl->isOptionalDecl()
          ? MetadataKind::Optional
          : MetadataKind::Enum);
}

/*****************************************************************************/
/** Metadata Emission ********************************************************/
/*****************************************************************************/

namespace {
  /// An adapter class which turns a metadata layout class into a
  /// generic metadata layout class.
  template <class Impl, class DeclType>
  class GenericMetadataBuilderBase {
  protected:
    IRGenModule &IGM;
    DeclType *Target;
    ConstantStructBuilder &B;

    /// Set to true if the metadata record for the generic type has fields
    /// outside of the generic parameter vector.
    bool HasDependentMetadata = false;
    
    /// Set to true if the value witness table for the generic type is dependent
    /// on its generic parameters. Implies HasDependentMetadata.
    bool HasDependentVWT = false;
    
    GenericMetadataBuilderBase(IRGenModule &IGM, DeclType *Target,
                               ConstantStructBuilder &B)
      : IGM(IGM), Target(Target), B(B) {}

    /// Emit the instantiation cache variable for the template.
    void emitInstantiationCache() {
      auto cache = cast<llvm::GlobalVariable>(
        IGM.getAddrOfTypeMetadataInstantiationCache(Target, ForDefinition));
      auto init =
        llvm::ConstantAggregateZero::get(cache->getValueType());
      cache->setInitializer(init);
    }

    Impl &asImpl() { return *static_cast<Impl*>(this); }

    /// Emit the create function for the template.
    void emitInstantiationFunction() {
      // using MetadataInstantiator =
      //   Metadata *(TypeContextDescriptor *type,
      //              const void * const *arguments,
      //              const GenericMetadataPattern *pattern);
      llvm::Function *f =
        IGM.getAddrOfTypeMetadataInstantiationFunction(Target, ForDefinition);
      f->setAttributes(IGM.constructInitialAttributes());
      f->setDoesNotThrow();
      IGM.setHasFramePointer(f, false);

      IRGenFunction IGF(IGM, f);

      // Skip instrumentation when building for TSan to avoid false positives.
      // The synchronization for this happens in the Runtime and we do not see it.
      if (IGM.IRGen.Opts.Sanitizers & SanitizerKind::Thread)
        f->removeFnAttr(llvm::Attribute::SanitizeThread);

      if (IGM.DebugInfo)
        IGM.DebugInfo->emitArtificialFunction(IGF, f);

      Explosion params = IGF.collectParameters();
      llvm::Value *descriptor = params.claimNext();
      llvm::Value *args = params.claimNext();
      llvm::Value *templatePointer = params.claimNext();

      // Bind the generic arguments.
      if (Target->isGenericContext()) {
        Address argsArray(args, IGM.getPointerAlignment());
        emitPolymorphicParametersFromArray(IGF, Target, argsArray,
                                           MetadataState::Abstract);
      }

      // Allocate the metadata.
      llvm::Value *metadata =
        asImpl().emitAllocateMetadata(IGF, descriptor, args, templatePointer);

      IGF.Builder.CreateRet(metadata);
    }

    void emitCompletionFunction() {
      // using MetadataCompleter =
      //   MetadataDependency(Metadata *type,
      //                      MetadataCompletionContext *context,
      //                      const GenericMetadataPattern *pattern);
      emitMetadataCompletionFunction(IGM, Target,
        [&](IRGenFunction &IGF, llvm::Value *metadata,
            MetadataDependencyCollector *collector) {
        // Bind the generic arguments.
        // FIXME: this will be problematic if we ever try to bind superclass
        // types from type metadata!
        assert(Target->isGenericContext());
        auto type = Target->getDeclaredTypeInContext()->getCanonicalType();
        IGF.bindLocalTypeDataFromTypeMetadata(type, IsExact, metadata,
                                              MetadataState::Abstract);

        // A dependent VWT means that we have dependent metadata.
        if (HasDependentVWT)
          HasDependentMetadata = true;

        if (HasDependentMetadata)
          asImpl().emitInitializeMetadata(IGF, metadata, false, collector);
      });
    }

    /// The information necessary to fill in a GenericMetadataPartialPattern
    /// structure.
    struct PartialPattern {
      llvm::Constant *Data;
      Size DataOffset;
      Size DataSize;
    };
    void addPartialPattern(PartialPattern pattern) {
      // RelativeDirectPointer<void*> Pattern;
      B.addRelativeAddress(pattern.Data);

      // uint16_t OffsetInWords;
      B.addInt16(IGM.getOffsetInWords(pattern.DataOffset));

      // uint16_t SizeInWords;
      B.addInt16(IGM.getOffsetInWords(pattern.DataSize));
    }

  public:
    void createMetadataAccessFunction() {
      (void) getGenericTypeMetadataAccessFunction(IGM, Target, ForDefinition);
    }

    void layout() {
      asImpl().layoutHeader();

      // See also: [pre-5.2-extra-data-zeroing]
      if (asImpl().hasExtraDataPattern()) {
        asImpl().addExtraDataPattern();
      }

      // Immediate-members pattern.  This is only valid for classes.
      if (asImpl().hasImmediateMembersPattern()) {
        asImpl().addImmediateMembersPattern();
      }

      // We're done with the pattern now.
#ifndef NDEBUG
      auto finalOffset = B.getNextOffsetFromGlobal();
#endif

      asImpl().emitInstantiationDefinitions();

      assert(finalOffset == B.getNextOffsetFromGlobal() &&
             "emitInstantiationDefinitions added members to the pattern!");
    }

    // Emit the fields of GenericMetadataPattern.
    void layoutHeader() {
      // RelativePointer<MetadataInstantiator> InstantiationFunction;
      asImpl().addInstantiationFunction();

      // RelativePointer<MetadataCompleter> CompletionFunction;
      asImpl().addCompletionFunction();

      // ClassMetadataPatternFlags PatternFlags;
      asImpl().addPatternFlags();
    }

    void addInstantiationFunction() {
      auto function = IGM.getAddrOfTypeMetadataInstantiationFunction(Target,
                                                              NotForDefinition);
      B.addRelativeAddress(function);
    }

    void addCompletionFunction() {
      if (!asImpl().hasCompletionFunction()) {
        B.addInt32(0);
        return;
      }

      auto function = IGM.getAddrOfTypeMetadataCompletionFunction(Target,
                                                              NotForDefinition);
      B.addRelativeAddress(function);
    }

    void addPatternFlags() {
      GenericMetadataPatternFlags flags = asImpl().getPatternFlags();
      B.addInt32(flags.getOpaqueValue());
    }

    GenericMetadataPatternFlags getPatternFlags() {
      GenericMetadataPatternFlags flags;

      if (asImpl().hasExtraDataPattern())
        flags.setHasExtraDataPattern(true);

      return flags;
    }

    bool hasExtraDataPattern() {
      return false;
    }
    void addExtraDataPattern() {
      asImpl().addPartialPattern(asImpl().buildExtraDataPattern());
    }
    PartialPattern buildExtraDataPattern() {
      llvm_unreachable("no extra data pattern!");
    }

    bool hasImmediateMembersPattern() {
      return false;
    }
    void addImmediateMembersPattern() {
      asImpl().addPartialPattern(asImpl().buildImmediateMembersPattern());
    }
    PartialPattern buildImmediateMembersPattern() {
      llvm_unreachable("no immediate members pattern!");
    }

    void emitInstantiationDefinitions() {
      // Force the emission of the nominal type descriptor, although we
      // don't use it yet.
      (void) asImpl().emitNominalTypeDescriptor();

      // Emit the instantiation function.
      asImpl().emitInstantiationFunction();

      // Emit the completion function.
      if (asImpl().hasCompletionFunction())
        asImpl().emitCompletionFunction();

      // Emit the instantiation cache.
      asImpl().emitInstantiationCache();
    }
  };

template <class Impl, class DeclType>
  class GenericValueMetadataBuilderBase
         : public GenericMetadataBuilderBase<Impl, DeclType> {
    using super = GenericMetadataBuilderBase<Impl, DeclType>;
  protected:
    using super::IGM;
    using super::asImpl;
    using super::Target;
    using super::B;

    template <class... T>
    GenericValueMetadataBuilderBase(IRGenModule &IGM, DeclType *Target,
                                    ConstantStructBuilder &B)
      : super(IGM, Target, B) {}

    SILType getLoweredType() {
      return IGM.getLoweredType(Target->getDeclaredTypeInContext());
    }

  public:
    /// Emit the fields of a GenericValueMetadataPattern.
    void layoutHeader() {
      super::layoutHeader();

      // RelativeIndirectablePointer<const ValueWitnessTable> ValueWitnesses;
      asImpl().addValueWitnessTable();

    }

    GenericMetadataPatternFlags getPatternFlags() {
      auto flags = super::getPatternFlags();

      flags.value_setMetadataKind(getMetadataKind(Target));

      assert(!asImpl().hasImmediateMembersPattern());

      return flags;
    }

    void addValueWitnessTable() {
      ConstantReference table =
                              asImpl().emitValueWitnessTable(/*relative*/ true);
      B.addRelativeAddress(table);
    }
  
    void emitInitializeMetadata(IRGenFunction &IGF,
                                llvm::Value *metadata,
                                bool isVWTMutable,
                                MetadataDependencyCollector *collector) {
      emitInitializeValueMetadata(IGF, Target, metadata,
                                  isVWTMutable, collector);
    }
  };
} // end anonymous namespace

/// Create an access function for the given type which triggers the
/// in-place initialization path.
static void
createSingletonInitializationMetadataAccessFunction(IRGenModule &IGM,
                                                    NominalTypeDecl *typeDecl,
                                                    CanType type) {
  assert(!typeDecl->isGenericContext());

  (void) createTypeMetadataAccessFunction(IGM, type,
                                          CacheStrategy::SingletonInitialization,
                                          [&](IRGenFunction &IGF,
                                              DynamicMetadataRequest request,
                                              llvm::Constant *cacheVariable) {
    llvm::Value *descriptor =
      IGF.IGM.getAddrOfTypeContextDescriptor(typeDecl, RequireMetadata);
    auto responsePair =
      IGF.Builder.CreateCall(IGF.IGM.getGetSingletonMetadataFn(),
                             {request.get(IGF), descriptor});
    return MetadataResponse::handle(IGF, request, responsePair);
  });
}

/// Create an access function for the given non-generic type.
static void createNonGenericMetadataAccessFunction(IRGenModule &IGM,
                                                   NominalTypeDecl *typeDecl) {
  assert(!typeDecl->isGenericContext());
  auto type = typeDecl->getDeclaredType()->getCanonicalType();

  // If the type requires the in-place initialization pattern, use it.
  if (needsSingletonMetadataInitialization(IGM, typeDecl)) {
    createSingletonInitializationMetadataAccessFunction(IGM, typeDecl, type);
    return;
  }

  // Otherwise, use the lazy pattern, which should be emitted using a
  // direct reference to the metadata.
  createDirectTypeMetadataAccessFunction(IGM, type, /*allow existing*/ false);
}

// Classes

/// Emit the base-offset variable for the class.
static void emitClassMetadataBaseOffset(IRGenModule &IGM,
                                        ClassDecl *classDecl) {
  // Otherwise, we know the offset at compile time, even if our
  // clients do not, so just emit a constant.
  auto &layout = IGM.getClassMetadataLayout(classDecl);

  // Only classes defined in resilient modules, or those that have
  // a resilient superclass need this.
  if (!layout.hasResilientSuperclass() &&
      !IGM.hasResilientMetadata(classDecl, ResilienceExpansion::Minimal)) {
    return;
  }

  auto *offsetAddr =
    IGM.getAddrOfClassMetadataBounds(classDecl, ForDefinition);
  auto *offsetVar = cast<llvm::GlobalVariable>(offsetAddr);

  if (layout.hasResilientSuperclass()) {
    // If the superclass is resilient to us, we have to compute and
    // initialize the global when we initialize the metadata.
    auto init = llvm::ConstantAggregateZero::get(offsetVar->getValueType());

    offsetVar->setInitializer(init);
    offsetVar->setConstant(false);
    return;
  }

  auto immediateMembersOffset = layout.getStartOfImmediateMembers();
  auto size = layout.getSize();
  auto negativeSizeInWords = size.AddressPoint / IGM.getPointerSize();
  auto positiveSizeInWords = size.getOffsetToEnd() / IGM.getPointerSize();

  auto initTy = cast<llvm::StructType>(offsetVar->getValueType());
  auto *init = llvm::ConstantStruct::get(initTy, {
    llvm::ConstantInt::get(IGM.SizeTy, immediateMembersOffset.getValue()),
    llvm::ConstantInt::get(IGM.Int32Ty, negativeSizeInWords),
    llvm::ConstantInt::get(IGM.Int32Ty, positiveSizeInWords)
  });

  offsetVar->setInitializer(init);
  offsetVar->setConstant(true);
}

static Optional<llvm::Constant *>
getAddrOfDestructorFunction(IRGenModule &IGM, ClassDecl *classDecl) {
  auto dtorRef = SILDeclRef(classDecl->getDestructor(),
                            SILDeclRef::Kind::Deallocator);
  SILFunction *dtorFunc = IGM.getSILModule().lookUpFunction(dtorRef);
  if (!dtorFunc) return llvm::None;
  return IGM.getAddrOfSILFunction(dtorFunc, NotForDefinition);
}

static void emitFieldOffsetGlobals(IRGenModule &IGM,
                                   ClassDecl *classDecl,
                                   const ClassLayout &fragileLayout,
                                   const ClassLayout &resilientLayout) {
  for (auto prop : classDecl->getStoredProperties()) {
    auto fieldInfo = fragileLayout.getFieldAccessAndElement(prop);
    auto access = fieldInfo.first;
    auto element = fieldInfo.second;

    llvm::Constant *fieldOffsetOrZero;

    if (element.hasByteOffset()) {
      // Use a fixed offset if we have one.
      fieldOffsetOrZero = IGM.getSize(element.getByteOffset());
    } else {
      // Otherwise, leave a placeholder for the runtime to populate at runtime.
      fieldOffsetOrZero = IGM.getSize(Size(0));
    }

    switch (access) {
    case FieldAccess::ConstantDirect:
    case FieldAccess::NonConstantDirect: {
      // Emit a global variable storing the constant field offset.
      // If the superclass was imported from Objective-C, the offset
      // does not include the superclass size; we rely on the
      // Objective-C runtime sliding it down.
      //
      // TODO: Don't emit the symbol if field has a fixed offset and size
      // in all resilience domains
      auto offsetAddr = IGM.getAddrOfFieldOffset(prop, ForDefinition);
      auto offsetVar = cast<llvm::GlobalVariable>(offsetAddr.getAddress());
      offsetVar->setInitializer(fieldOffsetOrZero);

      // If the offset is constant in the resilient layout, it will not change
      // at runtime, and the global can be true const.
      //
      // If it is constant in the fragile layout only, newer Objective-C
      // runtimes will still update them in place, so make sure to check the
      // correct layout.
      //
      // The one exception to this rule is with empty fields with
      // ObjC-resilient heritage.  The ObjC runtime will attempt to slide
      // these offsets if it slides the rest of the class, and in doing so
      // it will compute a different offset than we computed statically.
      // But this is ultimately unimportant because we do not care about the
      // offset of an empty field.
      auto resilientInfo = resilientLayout.getFieldAccessAndElement(prop);
      if (resilientInfo.first == FieldAccess::ConstantDirect &&
          (!resilientInfo.second.isEmpty() ||
           !resilientLayout.mayRuntimeAssignNonZeroOffsetsToEmptyFields())) {
        // If it is constant in the resilient layout, it should be constant in
        // the fragile layout also.
        assert(access == FieldAccess::ConstantDirect);
        assert(element.hasByteOffset());
        offsetVar->setConstant(true);
      }

      break;
    }

    case FieldAccess::ConstantIndirect:
      // No global variable is needed.
      break;
    }
  }
}

static ClassFlags getClassFlags(ClassDecl *classDecl) {
  auto flags = ClassFlags();

  // Set a flag if the class uses Swift refcounting.
  auto type = classDecl->getDeclaredType()->getCanonicalType();
  if (type->getReferenceCounting() == ReferenceCounting::Native) {
    flags |= ClassFlags::UsesSwiftRefcounting;
  }

  // Set a flag if the class has a custom ObjC name.
  DeclAttributes attrs = classDecl->getAttrs();
  if (auto objc = attrs.getAttribute<ObjCAttr>()) {
    if (objc->getName())
      flags |= ClassFlags::HasCustomObjCName;
  }
  if (attrs.hasAttribute<ObjCRuntimeNameAttr>())
    flags |= ClassFlags::HasCustomObjCName;

  return flags;
}

namespace {
  /// Base class for layout of non-generic class metadata.
  template<class Impl>
  class ClassMetadataBuilderBase : public ClassMetadataVisitor<Impl> {
    using super = ClassMetadataVisitor<Impl>;

  protected:
    using super::IGM;
    using super::Target;

    ConstantStructBuilder &B;

    const ClassLayout &FieldLayout;
    const ClassMetadataLayout &MetadataLayout;
    const SILVTable *VTable;

    Size AddressPoint;

  public:
    ClassMetadataBuilderBase(IRGenModule &IGM, ClassDecl *theClass,
                             ConstantStructBuilder &builder,
                             const ClassLayout &fieldLayout)
      : super(IGM, theClass), B(builder),
        FieldLayout(fieldLayout),
        MetadataLayout(IGM.getClassMetadataLayout(theClass)),
        VTable(IGM.getSILModule().lookUpVTable(theClass)) {}

  public:
    void noteAddressPoint() {
      ClassMetadataVisitor<Impl>::noteAddressPoint();
      AddressPoint = B.getNextOffsetFromGlobal();
    }

    void addClassFlags() {
      B.addInt32((uint32_t) getClassFlags(Target));
    }

    void noteResilientSuperclass() {}

    void noteStartOfImmediateMembers(ClassDecl *theClass) {}

    void addValueWitnessTable() {
      switch (IGM.getClassMetadataStrategy(Target)) {
      case ClassMetadataStrategy::Resilient:
      case ClassMetadataStrategy::Singleton:
        // The runtime fills in the value witness table for us.
        B.add(llvm::ConstantPointerNull::get(IGM.WitnessTablePtrTy));
        break;

      case ClassMetadataStrategy::Update:
      case ClassMetadataStrategy::FixedOrUpdate:
      case ClassMetadataStrategy::Fixed: {
        // FIXME: Should this check HasImported instead?
        auto type = (Target->checkAncestry(AncestryFlags::ObjC)
                    ? IGM.Context.getAnyObjectType()
                    : IGM.Context.TheNativeObjectType);
        auto wtable = IGM.getAddrOfValueWitnessTable(type);
        B.add(wtable);
        break;
      }
      }
    }

    /// The 'metadata flags' field in a class is actually a pointer to
    /// the metaclass object for the class.
    ///
    /// NONAPPLE: This is only really required for ObjC interop; maybe
    /// suppress this for classes that don't need to be exposed to
    /// ObjC, e.g. for non-Apple platforms?
    void addMetadataFlags() {
      static_assert(unsigned(MetadataKind::Class) == 0,
                    "class metadata kind is non-zero?");

      if (IGM.ObjCInterop) {
        // Get the metaclass pointer as an intptr_t.
        auto metaclass = IGM.getAddrOfMetaclassObject(Target,
                                                      NotForDefinition);
        auto flags =
          llvm::ConstantExpr::getPtrToInt(metaclass, IGM.MetadataKindTy);
        B.add(flags);
      } else {
        // On non-objc platforms just fill it with a null, there
        // is no Objective-C metaclass.
        // FIXME: Remove this to save metadata space.
        // rdar://problem/18801263
        B.addInt(IGM.MetadataKindTy, unsigned(MetadataKind::Class));
      }
    }

    void addSuperclass() {
      // If we might have generic ancestry, leave a placeholder since
      // swift_initClassMetdata() will fill in the superclass.
      switch (IGM.getClassMetadataStrategy(Target)) {
      case ClassMetadataStrategy::Resilient:
      case ClassMetadataStrategy::Singleton:
        B.addNullPointer(IGM.TypeMetadataPtrTy);
        return;
      case ClassMetadataStrategy::Update:
      case ClassMetadataStrategy::FixedOrUpdate:
      case ClassMetadataStrategy::Fixed:
        break;
      }

      // If this is a root class, use SwiftObject as our formal parent.
      if (!Target->hasSuperclass()) {
        // This is only required for ObjC interoperation.
        if (!IGM.ObjCInterop) {
          B.addNullPointer(IGM.TypeMetadataPtrTy);
          return;
        }

        // We have to do getAddrOfObjCClass ourselves here because
        // the ObjC runtime base needs to be ObjC-mangled but isn't
        // actually imported from a clang module.
        B.add(IGM.getAddrOfObjCClass(
                               IGM.getObjCRuntimeBaseForSwiftRootClass(Target),
                               NotForDefinition));
        return;
      }

      Type type = Target->mapTypeIntoContext(Target->getSuperclass());
      auto *metadata = tryEmitConstantHeapMetadataRef(
          IGM, type->getCanonicalType(),
          /*allowUninit*/ false);
      assert(metadata != nullptr);
      B.add(metadata);
    }

    void addDestructorFunction() {
      if (auto ptr = getAddrOfDestructorFunction(IGM, Target)) {
        B.addSignedPointer(*ptr,
                           IGM.getOptions().PointerAuth.HeapDestructors,
                           PointerAuthEntity::Special::HeapDestructor);
      } else {
        // In case the optimizer removed the function. See comment in
        // addMethod().
        B.addNullPointer(IGM.FunctionPtrTy);
      }
    }

    void addIVarDestroyer() {
      auto dtorFunc = IGM.getAddrOfIVarInitDestroy(Target,
                                                   /*isDestroyer=*/ true,
                                                   /*isForeign=*/ false,
                                                   NotForDefinition);
      if (dtorFunc) {
        B.addSignedPointer(*dtorFunc,
                           IGM.getOptions().PointerAuth.HeapDestructors,
                           PointerAuthEntity::Special::HeapDestructor);
      } else {
        B.addNullPointer(IGM.FunctionPtrTy);
      }
    }

    llvm::Constant *emitNominalTypeDescriptor() {
      return ClassContextDescriptorBuilder(IGM, Target, RequireMetadata).emit();
    }

    void addNominalTypeDescriptor() {
      B.addSignedPointer(emitNominalTypeDescriptor(),
                         IGM.getOptions().PointerAuth.TypeDescriptors,
                         PointerAuthEntity::Special::TypeDescriptor);
    }

    bool canBeConstant() {
      // TODO: the metadata global can actually be constant in a very
      // special case: it's not a pattern, ObjC interoperation isn't
      // required, there are no class fields, and there is nothing that
      // needs to be runtime-adjusted.
      return false;
    }

    void addInstanceAddressPoint() {
      // Right now, we never allocate fields before the address point.
      B.addInt32(0);
    }

    void addInstanceSize() {
      if (FieldLayout.isFixedLayout()) {
        B.addInt32(FieldLayout.getSize().getValue());
      } else {
        // Leave a zero placeholder to be filled at runtime
        B.addInt32(0);
      }
    }
    
    void addInstanceAlignMask() {
      if (FieldLayout.isFixedLayout()) {
        B.addInt16(FieldLayout.getAlignMask().getValue());
      } else {
        // Leave a zero placeholder to be filled at runtime
        B.addInt16(0);
      }
    }

    void addRuntimeReservedBits() {
      B.addInt16(0);
    }

    void addClassSize() {
      auto size = MetadataLayout.getSize();
      B.addInt32(size.FullSize.getValue());
    }

    void addClassAddressPoint() {
      // FIXME: Wrong
      auto size = MetadataLayout.getSize();
      B.addInt32(size.AddressPoint.getValue());
    }

    void addClassCacheData() {
      // We initially fill in these fields with addresses taken from
      // the ObjC runtime.
      // FIXME: Remove null data altogether rdar://problem/18801263
      B.add(IGM.getObjCEmptyCachePtr());
      B.add(IGM.getObjCEmptyVTablePtr());
    }

    void addClassDataPointer() {
      if (!IGM.ObjCInterop) {
        // with no Objective-C runtime, just give an empty pointer with the
        // swift bit set.
        // FIXME: Remove null data altogether rdar://problem/18801263
        B.addInt(IGM.IntPtrTy, 1);
        return;
      }

      // Derive the RO-data.
      llvm::Constant *data = emitClassPrivateData(IGM, Target);

      // Set a low bit to indicate this class has Swift metadata.
      auto bit = llvm::ConstantInt::get(IGM.IntPtrTy,
                                        IGM.UseDarwinPreStableABIBit ? 1 : 2);

      // Emit data + bit.
      data = llvm::ConstantExpr::getPtrToInt(data, IGM.IntPtrTy);
      data = llvm::ConstantExpr::getAdd(data, bit);
      B.add(data);
    }

    void addMethod(SILDeclRef fn) {
      // Find the vtable entry.
      assert(VTable && "no vtable?!");
      auto entry = VTable->getEntry(IGM.getSILModule(), fn);

      // The class is fragile. Emit a direct reference to the vtable entry.
      llvm::Constant *ptr;
      if (entry) {
        ptr = IGM.getAddrOfSILFunction(entry->Implementation,
                                       NotForDefinition);
      } else {
        // The method is removed by dead method elimination.
        // It should be never called. We add a pointer to an error function.
        ptr = llvm::ConstantExpr::getBitCast(IGM.getDeletedMethodErrorFn(),
                                             IGM.FunctionPtrTy);
      }

      auto &schema = IGM.getOptions().PointerAuth.SwiftClassMethods;
      B.addSignedPointer(ptr, schema, fn);
    }

    void addPlaceholder(MissingMemberDecl *m) {
      assert(m->getNumberOfVTableEntries() == 0
             && "cannot generate metadata with placeholders in it");
    }

    void addMethodOverride(SILDeclRef baseRef, SILDeclRef declRef) {}

    void createMetadataAccessFunction() {
      assert(!Target->isGenericContext());
      emitClassMetadataBaseOffset(IGM, Target);
      createNonGenericMetadataAccessFunction(IGM, Target);

      if (IGM.getClassMetadataStrategy(Target) == ClassMetadataStrategy::Fixed)
        return;

      emitMetadataCompletionFunction(
          IGM, Target,
          [&](IRGenFunction &IGF, llvm::Value *metadata,
              MetadataDependencyCollector *collector) {
        emitInitializeClassMetadata(IGF, Target, FieldLayout, metadata,
                                    collector);
      });
    }
  };

  /// A builder for non-generic class metadata which does not require any
  /// runtime initialization, or that only requires runtime initialization
  /// on newer Objective-C runtimes.
  class FixedClassMetadataBuilder :
      public ClassMetadataBuilderBase<FixedClassMetadataBuilder> {
    using super = ClassMetadataBuilderBase<FixedClassMetadataBuilder>;
    using super::IGM;
    using super::B;

  public:
    FixedClassMetadataBuilder(IRGenModule &IGM, ClassDecl *theClass,
                              ConstantStructBuilder &builder,
                              const ClassLayout &fieldLayout)
      : super(IGM, theClass, builder, fieldLayout) {}

    void addFieldOffset(VarDecl *var) {
      SILType baseType = SILType::getPrimitiveObjectType(
        var->getDeclContext()->getDeclaredTypeInContext()
          ->getCanonicalType());
      B.addInt(IGM.SizeTy, getClassFieldOffset(IGM, baseType, var).getValue());
    }

    void addFieldOffsetPlaceholders(MissingMemberDecl *placeholder) {
      llvm_unreachable("Fixed class metadata cannot have missing members");
    }

    void addGenericArgument(GenericRequirement requirement,
                            ClassDecl *forClass) {
      llvm_unreachable("Fixed class metadata cannot have generic parameters");
    }

    void addGenericWitnessTable(GenericRequirement requirement,
                                ClassDecl *forClass) {
      llvm_unreachable("Fixed class metadata cannot have generic requirements");
    }
  };

  /// A builder for non-generic class metadata with resiliently-sized
  /// fields or generic ancestry.
  class SingletonClassMetadataBuilder :
      public ClassMetadataBuilderBase<SingletonClassMetadataBuilder> {
    using super = ClassMetadataBuilderBase<SingletonClassMetadataBuilder>;
    using super::IGM;
    using super::B;

  public:
    SingletonClassMetadataBuilder(IRGenModule &IGM, ClassDecl *theClass,
                                  ConstantStructBuilder &builder,
                                  const ClassLayout &fieldLayout)
      : super(IGM, theClass, builder, fieldLayout) {}

    void addFieldOffset(VarDecl *var) {
      // Field offsets are either copied from the superclass or calculated
      // at runtime.
      B.addInt(IGM.SizeTy, 0);
    }

    void addFieldOffsetPlaceholders(MissingMemberDecl *placeholder) {
      for (unsigned i = 0,
                    e = placeholder->getNumberOfFieldOffsetVectorEntries();
           i < e; ++i) {
        // Emit placeholder values for some number of stored properties we
        // know exist but aren't able to reference directly.
        B.addInt(IGM.SizeTy, 0);
      }
    }

    void addGenericArgument(GenericRequirement requirement,
                            ClassDecl *forClass) {
      // Filled in at runtime.
      B.addNullPointer(IGM.TypeMetadataPtrTy);
    }

    void addGenericWitnessTable(GenericRequirement requirement,
                                ClassDecl *forClass) {
      // Filled in at runtime.
      B.addNullPointer(IGM.WitnessTablePtrTy);
    }
  };

  /// A builder for metadata patterns for non-generic class with
  /// resilient ancestry.
  class ResilientClassMetadataBuilder {
    IRGenModule &IGM;
    ClassDecl *Target;
    ConstantStructBuilder &B;
    const ClassLayout &FieldLayout;

  public:
    ResilientClassMetadataBuilder(IRGenModule &IGM, ClassDecl *theClass,
                                  ConstantStructBuilder &builder,
                                  const ClassLayout &fieldLayout)
      : IGM(IGM), Target(theClass), B(builder), FieldLayout(fieldLayout) {}

    llvm::Constant *emitNominalTypeDescriptor() {
      return ClassContextDescriptorBuilder(IGM, Target, RequireMetadata).emit();
    }

    void layout() {
      emitNominalTypeDescriptor();

      addRelocationFunction();
      addDestructorFunction();
      addIVarDestroyer();
      addClassFlags();
      addClassDataPointer();
      addMetaclass();
    }

    void addRelocationFunction() {
      // We don't use this yet, but it's available as a future customization
      // point.
      B.addRelativeAddressOrNull(nullptr);
    }

    void addDestructorFunction() {
      auto function = getAddrOfDestructorFunction(IGM, Target);
      B.addRelativeAddressOrNull(function ? *function : nullptr);
    }

    void addIVarDestroyer() {
      auto function = IGM.getAddrOfIVarInitDestroy(Target,
                                                   /*isDestroyer=*/ true,
                                                   /*isForeign=*/ false,
                                                   NotForDefinition);
      B.addRelativeAddressOrNull(function ? *function : nullptr);
    }

    void addClassFlags() {
      B.addInt32((uint32_t) getClassFlags(Target));
    }

    void addClassDataPointer() {
      auto data = (IGM.ObjCInterop
                   ? emitClassPrivateData(IGM, Target)
                   : nullptr);
      B.addRelativeAddressOrNull(data);
    }

    void addMetaclass() {
      auto metaclass = (IGM.ObjCInterop
                        ? IGM.getAddrOfMetaclassObject(Target, NotForDefinition)
                        : nullptr);
      B.addRelativeAddressOrNull(metaclass);
    }

    void createMetadataAccessFunction() {
      assert(IGM.getClassMetadataStrategy(Target)
             == ClassMetadataStrategy::Resilient);

      assert(!Target->isGenericContext());
      emitClassMetadataBaseOffset(IGM, Target);
      createNonGenericMetadataAccessFunction(IGM, Target);

      emitMetadataCompletionFunction(
          IGM, Target,
          [&](IRGenFunction &IGF, llvm::Value *metadata,
              MetadataDependencyCollector *collector) {
        emitInitializeClassMetadata(IGF, Target, FieldLayout, metadata,
                                    collector);
      });
    }
  };

  /// A builder for GenericClassMetadataPattern objects.
  class GenericClassMetadataBuilder :
    public GenericMetadataBuilderBase<GenericClassMetadataBuilder,
                                      ClassDecl>
  {
    using super = GenericMetadataBuilderBase;

    const ClassLayout &FieldLayout;

    Optional<ConstantAggregateBuilderBase::PlaceholderPosition>
      ClassRODataOffset, MetaclassObjectOffset, MetaclassRODataOffset;
  public:
    GenericClassMetadataBuilder(IRGenModule &IGM, ClassDecl *theClass,
                                ConstantStructBuilder &B,
                                const ClassLayout &fieldLayout)
      : super(IGM, theClass, B), FieldLayout(fieldLayout)
    {
      // We need special initialization of metadata objects to trick the ObjC
      // runtime into initializing them.
      HasDependentMetadata = true;
    }

    void layoutHeader() {
      super::layoutHeader();

      // RelativePointer<HeapObjectDestroyer> Destroy;
      addDestructorFunction();

      // RelativePointer<ClassIVarDestroyer> IVarDestroyer;
      addIVarDestroyer();

      // ClassFlags Flags;
      B.addInt32((uint32_t) getClassFlags(Target));

      // uint16_t ClassRODataOffset;
      if (IGM.ObjCInterop)
        ClassRODataOffset = B.addPlaceholderWithSize(IGM.Int16Ty);
      else
        B.addInt16(0);

      // uint16_t MetaclassObjectOffset;
      if (IGM.ObjCInterop)
        MetaclassObjectOffset = B.addPlaceholderWithSize(IGM.Int16Ty);
      else
        B.addInt16(0);

      // uint16_t MetadataRODataOffset;
      if (IGM.ObjCInterop)
        MetaclassRODataOffset = B.addPlaceholderWithSize(IGM.Int16Ty);
      else
        B.addInt16(0);

      // uint16_t Reserved;
      B.addInt16(0);
    }

    llvm::Constant *emitNominalTypeDescriptor() {
      return ClassContextDescriptorBuilder(IGM, Target, RequireMetadata).emit();
    }

    GenericMetadataPatternFlags getPatternFlags() {
      auto flags = super::getPatternFlags();

      flags.class_setHasImmediateMembersPattern(hasImmediateMembersPattern());

      return flags;
    }

    void emitInstantiationDefinitions() {
      // Emit the base-offset variable.
      emitClassMetadataBaseOffset(IGM, Target);

      super::emitInstantiationDefinitions();
    }

    void addDestructorFunction() {
      auto function = getAddrOfDestructorFunction(IGM, Target);
      B.addRelativeAddressOrNull(function ? *function : nullptr);
    }

    void addIVarDestroyer() {
      auto function = IGM.getAddrOfIVarInitDestroy(Target,
                                                   /*isDestroyer=*/ true,
                                                   /*isForeign=*/ false,
                                                   NotForDefinition);
      B.addRelativeAddressOrNull(function ? *function : nullptr);
    }

    bool hasExtraDataPattern() {
      return IGM.ObjCInterop;
    }

    PartialPattern buildExtraDataPattern() {
      ConstantInitBuilder subBuilder(IGM);
      auto subB = subBuilder.beginStruct();
      subB.setPacked(true);

      // The offset of the pattern bytes in the overall extra-data section.
      // Any bytes before this will be zeroed.  Currently we don't take
      // advantage of this.
      Size patternOffset = Size(0);

      if (IGM.ObjCInterop) {
        // Add the metaclass object.
        B.fillPlaceholderWithInt(*MetaclassObjectOffset, IGM.Int16Ty,
          IGM.getOffsetInWords(patternOffset + subB.getNextOffsetFromGlobal()));
        addMetaclassObject(subB);

        // Add the RO-data objects.
        auto roDataPoints =
          emitClassPrivateDataFields(IGM, subB, Target);
        B.fillPlaceholderWithInt(*ClassRODataOffset, IGM.Int16Ty,
          IGM.getOffsetInWords(patternOffset + roDataPoints.first));
        B.fillPlaceholderWithInt(*MetaclassRODataOffset, IGM.Int16Ty,
          IGM.getOffsetInWords(patternOffset + roDataPoints.second));
      }

      auto patternSize = subB.getNextOffsetFromGlobal();

      auto global = subB.finishAndCreateGlobal("", IGM.getPointerAlignment(),
                                               /*constant*/ true);

      return { global, patternOffset, patternSize };
    }

    void addMetaclassObject(ConstantStructBuilder &B) {
      // isa
      ClassDecl *rootClass = getRootClassForMetaclass(IGM, Target);
      auto isa = IGM.getAddrOfMetaclassObject(rootClass, NotForDefinition);
      B.add(isa);
      // super, which is dependent if the superclass is generic
      B.addNullPointer(IGM.ObjCClassPtrTy);
      // cache
      B.add(IGM.getObjCEmptyCachePtr());
      // vtable
      B.add(IGM.getObjCEmptyVTablePtr());
      // rodata, which is always dependent
      B.addInt(IGM.IntPtrTy, 0);
    }

    bool hasImmediateMembersPattern() {
      // TODO: use the real field offsets if they're known statically.
      return false;
    }

    llvm::Value *emitAllocateMetadata(IRGenFunction &IGF,
                                      llvm::Value *descriptor,
                                      llvm::Value *arguments,
                                      llvm::Value *templatePointer) {
      // Sign the descriptor.
      auto schema = IGF.IGM.getOptions().PointerAuth.TypeDescriptorsAsArguments;
      if (schema) {
        auto authInfo = PointerAuthInfo::emit(
            IGF, schema, nullptr,
            PointerAuthEntity::Special::TypeDescriptorAsArgument);
        descriptor = emitPointerAuthSign(IGF, descriptor, authInfo);
      }

      auto metadata =
        IGF.Builder.CreateCall(IGM.getAllocateGenericClassMetadataFn(),
                               {descriptor, arguments, templatePointer});

      return metadata;
    }

    bool hasCompletionFunction() {
      // TODO: recognize cases where this is not required.
      // For example, under ObjCInterop mode we can move class realization
      // into the allocation phase if the superclass is trivial and there's
      // no layout to do.
      return true;
    }

    void emitInitializeMetadata(IRGenFunction &IGF,
                                llvm::Value *metadata,
                                bool isVWTMutable,
                                MetadataDependencyCollector *collector) {
      assert(!HasDependentVWT && "class should never have dependent VWT");
      emitInitializeClassMetadata(IGF, Target, FieldLayout,
                                  metadata, collector);
    }
  };
} // end anonymous namespace

/// Emit the ObjC-compatible class symbol for a class.
/// Since LLVM and many system linkers do not have a notion of relative symbol
/// references, we emit the symbol as a global asm block.
static void emitObjCClassSymbol(IRGenModule &IGM,
                                ClassDecl *classDecl,
                                llvm::Constant *metadata) {
  auto entity = LinkEntity::forObjCClass(classDecl);
  LinkInfo link = LinkInfo::get(IGM, entity, ForDefinition);

  // Create the alias.
  auto *ptrTy = cast<llvm::PointerType>(metadata->getType());
  auto *alias = llvm::GlobalAlias::create(
      ptrTy->getElementType(), ptrTy->getAddressSpace(), link.getLinkage(),
      link.getName(), metadata, &IGM.Module);
  ApplyIRLinkage({link.getLinkage(), link.getVisibility(), link.getDLLStorage()})
      .to(alias);
}

/// Emit the type metadata or metadata template for a class.
void irgen::emitClassMetadata(IRGenModule &IGM, ClassDecl *classDecl,
                              const ClassLayout &fragileLayout,
                              const ClassLayout &resilientLayout) {
  assert(!classDecl->isForeign());
  PrettyStackTraceDecl stackTraceRAII("emitting metadata for", classDecl);

  emitFieldOffsetGlobals(IGM, classDecl, fragileLayout, resilientLayout);

  // Set up a dummy global to stand in for the metadata object while we produce
  // relative references.
  ConstantInitBuilder builder(IGM);
  auto init = builder.beginStruct();
  init.setPacked(true);

  bool canBeConstant;

  auto strategy = IGM.getClassMetadataStrategy(classDecl);

  switch (strategy) {
  case ClassMetadataStrategy::Resilient: {
    if (classDecl->isGenericContext()) {
      GenericClassMetadataBuilder builder(IGM, classDecl, init,
                                          resilientLayout);
      builder.layout();
      canBeConstant = true;

      builder.createMetadataAccessFunction();
      break;
    }

    ResilientClassMetadataBuilder builder(IGM, classDecl, init,
                                          resilientLayout);
    builder.layout();
    canBeConstant = true;

    builder.createMetadataAccessFunction();
    break;
  }

  case ClassMetadataStrategy::Singleton:
  case ClassMetadataStrategy::Update: {
    SingletonClassMetadataBuilder builder(IGM, classDecl, init,
                                          resilientLayout);
    builder.layout();
    canBeConstant = builder.canBeConstant();

    builder.createMetadataAccessFunction();
    break;
  }

  case ClassMetadataStrategy::FixedOrUpdate:
  case ClassMetadataStrategy::Fixed: {
    FixedClassMetadataBuilder builder(IGM, classDecl, init,
                                      fragileLayout);
    builder.layout();
    canBeConstant = builder.canBeConstant();

    builder.createMetadataAccessFunction();
    break;
  }
  }

  CanType declaredType = classDecl->getDeclaredType()->getCanonicalType();

  StringRef section{};
  if (classDecl->isObjC() &&
      IGM.TargetInfo.OutputObjectFormat == llvm::Triple::MachO)
    section = "__DATA,__objc_data, regular";

  bool isPattern = (strategy == ClassMetadataStrategy::Resilient);
  auto var = IGM.defineTypeMetadata(declaredType, isPattern, canBeConstant,
                                    init.finishAndCreateFuture(), section);

  // If the class does not require dynamic initialization, or if it only
  // requires dynamic initialization on a newer Objective-C runtime, add it
  // to the Objctive-C class list.
  if (IGM.ObjCInterop) {
    switch (strategy) {
    case ClassMetadataStrategy::Resilient:
      // Even non-@objc classes can have Objective-C categories attached, so
      // we always emit a resilient class stub as long as -enable-objc-interop
      // is set.
      if (hasObjCResilientClassStub(IGM, classDecl)) {
        emitObjCResilientClassStub(IGM, classDecl);

        if (classDecl->isObjC()) {
          auto *stub = IGM.getAddrOfObjCResilientClassStub(
              classDecl, NotForDefinition,
              TypeMetadataAddress::AddressPoint);
          emitObjCClassSymbol(IGM, classDecl, stub);
        }
      }
      break;
    case ClassMetadataStrategy::Singleton:
      break;
    
    case ClassMetadataStrategy::Update:
    case ClassMetadataStrategy::FixedOrUpdate:
    case ClassMetadataStrategy::Fixed:
      if (classDecl->isObjC())
        emitObjCClassSymbol(IGM, classDecl, var);

      IGM.addObjCClass(var,
                classDecl->getAttrs().hasAttribute<ObjCNonLazyRealizationAttr>());
      break;
    }
  }
}

llvm::Value *IRGenFunction::emitInvariantLoad(Address address,
                                              const llvm::Twine &name) {
  auto load = Builder.CreateLoad(address, name);
  setInvariantLoad(load);
  return load;
}

void IRGenFunction::setInvariantLoad(llvm::LoadInst *load) {
  load->setMetadata(IGM.InvariantMetadataID, IGM.InvariantNode);
}

void IRGenFunction::setDereferenceableLoad(llvm::LoadInst *load,
                                           unsigned size) {
  auto sizeConstant = llvm::ConstantInt::get(IGM.Int64Ty, size);
  auto sizeNode = llvm::MDNode::get(IGM.LLVMContext,
                                  llvm::ConstantAsMetadata::get(sizeConstant));
  load->setMetadata(IGM.DereferenceableID, sizeNode);
}

/// Emit a load from the given metadata at a constant index.
///
/// The load is marked invariant. This function should not be called
/// on metadata objects that are in the process of being initialized.
static llvm::LoadInst *
emitInvariantLoadFromMetadataAtIndex(IRGenFunction &IGF,
                                     llvm::Value *metadata,
                                     llvm::Value **slotPtr,
                                     int index,
                                     llvm::Type *objectTy,
                               const Twine &suffix = Twine::createNull()) {
  auto result = emitLoadFromMetadataAtIndex(IGF, metadata, slotPtr,
                                            index, objectTy, suffix);
  IGF.setInvariantLoad(result);
  return result;
}

/// Given a type metadata pointer, load its value witness table.
llvm::Value *
IRGenFunction::emitValueWitnessTableRefForMetadata(llvm::Value *metadata) {
  auto witness = emitInvariantLoadFromMetadataAtIndex(*this, metadata, nullptr,
                                                      -1, IGM.WitnessTablePtrTy,
                                                      ".valueWitnesses");
  // A value witness table is dereferenceable to the number of value witness
  // pointers.
  
  // TODO: If we know the type statically has extra inhabitants, we know
  // there are more witnesses.
  auto numValueWitnesses
    = unsigned(ValueWitness::Last_RequiredValueWitness) + 1;
  setDereferenceableLoad(witness,
                         IGM.getPointerSize().getValue() * numValueWitnesses);
  return witness;
}

/// Given a lowered SIL type, load a value witness table that represents its
/// layout.
llvm::Value *
IRGenFunction::emitValueWitnessTableRef(SILType type,
                                        llvm::Value **metadataSlot) {
  return emitValueWitnessTableRef(type, MetadataState::Complete, metadataSlot);
}

llvm::Value *
IRGenFunction::emitValueWitnessTableRef(SILType type,
                                        DynamicMetadataRequest request,
                                        llvm::Value **metadataSlot) {
  assert(request.canResponseStatusBeIgnored());
  assert(!request.isStaticallyAbstract() &&
         "cannot make an abstract request for a value witness table");

  // See if we have a cached projection we can use.
  if (auto cached = tryGetLocalTypeDataForLayout(type,
                                  LocalTypeDataKind::forValueWitnessTable())) {
    if (metadataSlot)
      *metadataSlot = emitTypeMetadataRefForLayout(type, request);
    return cached;
  }
  
  auto metadata = emitTypeMetadataRefForLayout(type, request);
  if (metadataSlot) *metadataSlot = metadata;
  auto vwtable = emitValueWitnessTableRefForMetadata(metadata);
  setScopedLocalTypeDataForLayout(type,
                                  LocalTypeDataKind::forValueWitnessTable(),
                                  vwtable);
  return vwtable;
}

//===----------------------------------------------------------------------===//
// Value types (structs and enums)
//===----------------------------------------------------------------------===//

namespace {
  /// A helper class for laying out value metadata.
  template <class Base>
  class ValueMetadataBuilderBase : public Base {
  protected:
    using Base::IGM;
    using Base::Target;
    using Base::asImpl;

    using Base::Base;

  public:
    SILType getLoweredType() {
      return IGM.getLoweredType(Target->getDeclaredTypeInContext());
    }

    /// Create the runtime data structures and functions necessary to
    /// support in-place metadata initialization on this type.
    void maybeCreateSingletonMetadataInitialization() {
      if (!needsSingletonMetadataInitialization(IGM, Target))
        return;

      emitMetadataCompletionFunction(IGM, Target,
        [&](IRGenFunction &IGF, llvm::Value *metadata,
            MetadataDependencyCollector *collector) {
        emitInitializeValueMetadata(IGF, Target, metadata,
                                    /*vwt mutable*/true, collector);
      });
    }
  };
}


//===----------------------------------------------------------------------===//
// Structs
//===----------------------------------------------------------------------===//

namespace {
  /// An adapter for laying out struct metadata.
  template <class Impl>
  class StructMetadataBuilderBase
         : public ValueMetadataBuilderBase<StructMetadataVisitor<Impl>> {
    using super = ValueMetadataBuilderBase<StructMetadataVisitor<Impl>>;

    bool HasUnfilledFieldOffset = false;

  protected:
    using ConstantBuilder = ConstantStructBuilder;
    ConstantBuilder &B;
    using NominalDecl = StructDecl;
    using super::IGM;
    using super::Target;
    using super::asImpl;
    using super::getLoweredType;

    StructMetadataBuilderBase(IRGenModule &IGM, StructDecl *theStruct,
                              ConstantStructBuilder &B)
      : super(IGM, theStruct), B(B) {
    }

  public:
    void noteStartOfTypeSpecificMembers() {}

    void addMetadataFlags() {
      B.addInt(IGM.MetadataKindTy, unsigned(getMetadataKind(Target)));
    }

    llvm::Constant *emitNominalTypeDescriptor() {
      auto descriptor =
        StructContextDescriptorBuilder(IGM, Target, RequireMetadata).emit();
      return descriptor;
    }

    llvm::Constant *getNominalTypeDescriptor() {
      return emitNominalTypeDescriptor();
    }

    void addNominalTypeDescriptor() {
      auto descriptor = asImpl().getNominalTypeDescriptor();
      B.addSignedPointer(descriptor,
                         IGM.getOptions().PointerAuth.TypeDescriptors,
                         PointerAuthEntity::Special::TypeDescriptor);
    }

    ConstantReference emitValueWitnessTable(bool relativeReference) {
      auto type = this->Target->getDeclaredType()->getCanonicalType();
      return irgen::emitValueWitnessTable(IGM, type, false, relativeReference);
    }

    ConstantReference getValueWitnessTable(bool relativeReference) {
      return emitValueWitnessTable(relativeReference);
    }

    void addValueWitnessTable() {
      B.add(asImpl().getValueWitnessTable(false).getValue());
    }

    void addFieldOffset(VarDecl *var) {
      assert(var->hasStorage() &&
             "storing field offset for computed property?!");
      SILType structType = asImpl().getLoweredType();

      llvm::Constant *offset =
        emitPhysicalStructMemberFixedOffset(IGM, structType, var);
      // If we have a fixed offset, add it. Otherwise, leave zero as a
      // placeholder.
      if (offset) {
        B.add(offset);
      } else {
        asImpl().flagUnfilledFieldOffset();
        B.addInt(IGM.Int32Ty, 0);
      }
    }

    void noteEndOfFieldOffsets() {
      B.addAlignmentPadding(super::IGM.getPointerAlignment());
    }

    void addGenericArgument(GenericRequirement requirement) {
      llvm_unreachable("Concrete type metadata cannot have generic parameters");
    }

    void addGenericWitnessTable(GenericRequirement requirement) {
      llvm_unreachable("Concrete type metadata cannot have generic requirements");
    }

    bool hasTrailingFlags() {
      return IGM.shouldPrespecializeGenericMetadata();
    }

    void addTrailingFlags() {
      auto flags = asImpl().getTrailingFlags();

      B.addInt(IGM.Int64Ty, flags.getOpaqueValue());
    }

    MetadataTrailingFlags getTrailingFlags() {
      MetadataTrailingFlags flags;

      return flags;
    }

    void flagUnfilledFieldOffset() {
      HasUnfilledFieldOffset = true;
    }

    bool canBeConstant() {
      return !HasUnfilledFieldOffset;
    }
  };

  class StructMetadataBuilder
      : public StructMetadataBuilderBase<StructMetadataBuilder> {
  public:
    StructMetadataBuilder(IRGenModule &IGM, StructDecl *theStruct,
                          ConstantStructBuilder &B)
        : StructMetadataBuilderBase(IGM, theStruct, B) {}

    void createMetadataAccessFunction() {
      createNonGenericMetadataAccessFunction(IGM, Target);
      maybeCreateSingletonMetadataInitialization();
    }
  };

  /// Emit a value witness table for a fixed-layout generic type, or a template
  /// if the value witness table is dependent on generic parameters.
  static ConstantReference
  getValueWitnessTableForGenericValueType(IRGenModule &IGM,
                                          NominalTypeDecl *decl,
                                          bool &dependent) {
    CanType unboundType
      = decl->getDeclaredType()->getCanonicalType();
    
    dependent = hasDependentValueWitnessTable(IGM, unboundType);
    return emitValueWitnessTable(IGM, unboundType, dependent,
                                 /*relative reference*/ true);
  }
  
  /// A builder for metadata templates.
  class GenericStructMetadataBuilder :
    public GenericValueMetadataBuilderBase<GenericStructMetadataBuilder,
                                           StructDecl> {
    using super = GenericValueMetadataBuilderBase;

  public:
    GenericStructMetadataBuilder(IRGenModule &IGM, StructDecl *theStruct,
                                 ConstantStructBuilder &B)
      : super(IGM, theStruct, B) {}

    llvm::Value *emitAllocateMetadata(IRGenFunction &IGF,
                                      llvm::Value *descriptor,
                                      llvm::Value *arguments,
                                      llvm::Value *templatePointer) {
      auto &layout = IGM.getMetadataLayout(Target);
      auto extraSize = layout.getSize().getOffsetToEnd()
                         - IGM.getOffsetOfStructTypeSpecificMetadataMembers();
      auto extraSizeV = IGM.getSize(extraSize);

      // Sign the descriptor.
      auto schema = IGF.IGM.getOptions().PointerAuth.TypeDescriptorsAsArguments;
      if (schema) {
        auto authInfo = PointerAuthInfo::emit(
            IGF, schema, nullptr,
            PointerAuthEntity::Special::TypeDescriptorAsArgument);
        descriptor = emitPointerAuthSign(IGF, descriptor, authInfo);
      }

      return IGF.Builder.CreateCall(IGM.getAllocateGenericValueMetadataFn(),
                                    {descriptor, arguments, templatePointer,
                                     extraSizeV});
    }

    void flagUnfilledFieldOffset() {
      // We just assume this might happen.
    }

    llvm::Constant *emitNominalTypeDescriptor() {
      return StructContextDescriptorBuilder(IGM, Target, RequireMetadata).emit();
    }

    GenericMetadataPatternFlags getPatternFlags() {
      auto flags = super::getPatternFlags();

      if (IGM.shouldPrespecializeGenericMetadata()) {
        flags.setHasTrailingFlags(true);
      }

      return flags;
    }

    ConstantReference emitValueWitnessTable(bool relativeReference) {
      assert(relativeReference && "should only relative reference");
      return getValueWitnessTableForGenericValueType(IGM, Target,
                                                     HasDependentVWT);
    }

    bool hasExtraDataPattern() {
      auto &ti = IGM.getTypeInfo(getLoweredType());
      if (!isa<FixedTypeInfo>(ti))
        return false;

      if (Target->getStoredProperties().empty())
        return false;

      return true;
    }

    /// Fill in a constant field offset vector if possible.
    PartialPattern buildExtraDataPattern() {
      ConstantInitBuilder builder(IGM);
      auto init = builder.beginArray(IGM.Int32Ty);

      struct Scanner : StructMetadataScanner<Scanner> {
        SILType Type;
        ConstantArrayBuilder &B;
        Scanner(IRGenModule &IGM, StructDecl *target, SILType type,
                ConstantArrayBuilder &B)
          : StructMetadataScanner(IGM, target), Type(type), B(B) {}

        void addFieldOffset(VarDecl *field) {
          auto offset = emitPhysicalStructMemberFixedOffset(IGM, Type, field);
          if (offset) {
            B.add(offset);
            return;
          }
          assert(IGM.getTypeInfo(
                        Type.getFieldType(field, IGM.getSILModule(),
                                          TypeExpansionContext::minimal()))
                     .isKnownEmpty(ResilienceExpansion::Maximal));
          B.addInt32(0);
        }

        void noteEndOfFieldOffsets() {
          B.addAlignmentPadding(IGM.getPointerAlignment());
        }
      };
      Scanner(IGM, Target, getLoweredType(), init).layout();
      Size vectorSize = init.getNextOffsetFromGlobal();

      auto global = init.finishAndCreateGlobal("", IGM.getPointerAlignment(),
                                               /*constant*/ true);

      auto &layout = IGM.getMetadataLayout(Target);
      return { global,
               layout.getFieldOffsetVectorOffset().getStatic()
                 - IGM.getOffsetOfStructTypeSpecificMetadataMembers(),
               vectorSize };
    }

    void addTrailingFlags() { this->B.addInt(IGM.Int64Ty, 0); }

    bool hasCompletionFunction() {
      return !isa<FixedTypeInfo>(IGM.getTypeInfo(getLoweredType()));
    }
  };

  template <template <typename> class MetadataBuilderBase, typename Impl>
  class SpecializedGenericNominalMetadataBuilderBase
      : public MetadataBuilderBase<Impl> {
    using super = MetadataBuilderBase<Impl>;

    CanType type;

  protected:
    using super::asImpl;
    using super::getLoweredType;
    using super::IGM;
    using super::Target;
    using typename super::ConstantBuilder;
    using typename super::NominalDecl;

  public:
    SpecializedGenericNominalMetadataBuilderBase(IRGenModule &IGM, CanType type,
                                                 NominalDecl &decl,
                                                 ConstantBuilder &B)
        : super(IGM, &decl, B), type(type) {}

    void noteStartOfTypeSpecificMembers() {}

    llvm::Constant *getNominalTypeDescriptor() {
      return IGM.getAddrOfTypeContextDescriptor(Target, RequireMetadata);
    }

    SILType getLoweredType() { return SILType::getPrimitiveObjectType(type); }

    ConstantReference emitValueWitnessTable(bool relativeReference) {
      return irgen::emitValueWitnessTable(IGM, type, false, relativeReference);
    }

    ConstantReference getValueWitnessTable(bool relativeReference) {
      return emitValueWitnessTable(relativeReference);
    }

    void addGenericArgument(GenericRequirement requirement) {
      auto t = requirement.TypeParameter.subst(genericSubstitutions());
      ConstantReference ref = IGM.getAddrOfTypeMetadata(
          CanType(t), SymbolReferenceKind::Relative_Direct);
      this->B.add(ref.getDirectValue());
    }

    void addGenericWitnessTable(GenericRequirement requirement) {
      auto conformance = genericSubstitutions().lookupConformance(
          requirement.TypeParameter->getCanonicalType(), requirement.Protocol);
      ProtocolConformance *concreteConformance = conformance.getConcrete();

      llvm::Constant *addr;

      Type argument = requirement.TypeParameter.subst(genericSubstitutions());
      auto argumentNominal = argument->getAnyNominal();
      if (argumentNominal && argumentNominal->isGenericContext()) {
        // TODO: Statically specialize the witness table pattern for t's
        //       conformance.
        llvm_unreachable("Statically specializing metadata at generic types is "
                         "not supported.");
      } else {
        RootProtocolConformance *rootConformance =
            concreteConformance->getRootConformance();
        addr = IGM.getAddrOfWitnessTable(rootConformance);
      }

      this->B.add(addr);
    }

    SubstitutionMap genericSubstitutions() {
      return type->getContextSubstitutionMap(IGM.getSwiftModule(),
                                             type->getAnyNominal());
    }

    MetadataTrailingFlags getTrailingFlags() {
      MetadataTrailingFlags flags = super::getTrailingFlags();

      flags.setIsStaticSpecialization(true);
      flags.setIsCanonicalStaticSpecialization(true);

      return flags;
    }
  };

  // FIXME: rdar://problem/58884416:
  //
  //        Without this template typealias, the following errors are produced
  //        when compiling on Linux and Windows, respectively:
  //
  //        template argument for template template parameter must be a class
  //        template or type alias template
  //
  //        invalid template argument for template parameter
  //        'MetadataBuilderBase', expected a class template
  //
  //        Once those issues are resolved, delete this typealias and directly
  //        use StructMetadataBuilderBase in
  //        SpecializedGenericNominalMetadataBuilderBase.
  template <typename T>
  using WorkaroundRestateStructMetadataBuilderBase =
      StructMetadataBuilderBase<T>;

  class SpecializedGenericStructMetadataBuilder
      : public SpecializedGenericNominalMetadataBuilderBase<
            WorkaroundRestateStructMetadataBuilderBase,
            SpecializedGenericStructMetadataBuilder> {
    using super = SpecializedGenericNominalMetadataBuilderBase<
        WorkaroundRestateStructMetadataBuilderBase,
        SpecializedGenericStructMetadataBuilder>;

  public:
    SpecializedGenericStructMetadataBuilder(IRGenModule &IGM, CanType type,
                                            StructDecl &decl,
                                            ConstantStructBuilder &B)
        : super(IGM, type, decl, B) {}
  };

} // end anonymous namespace

/// Emit the type metadata or metadata template for a struct.
void irgen::emitStructMetadata(IRGenModule &IGM, StructDecl *structDecl) {
  PrettyStackTraceDecl stackTraceRAII("emitting metadata for", structDecl);
  ConstantInitBuilder initBuilder(IGM);
  auto init = initBuilder.beginStruct();
  init.setPacked(true);

  bool isPattern;
  bool canBeConstant;
  if (structDecl->isGenericContext()) {
    GenericStructMetadataBuilder builder(IGM, structDecl, init);
    builder.layout();
    isPattern = true;
    canBeConstant = true;

    builder.createMetadataAccessFunction();
  } else {
    StructMetadataBuilder builder(IGM, structDecl, init);
    builder.layout();
    isPattern = false;
    canBeConstant = builder.canBeConstant();

    builder.createMetadataAccessFunction();
  }

  CanType declaredType = structDecl->getDeclaredType()->getCanonicalType();

  IGM.defineTypeMetadata(declaredType, isPattern, canBeConstant,
                         init.finishAndCreateFuture());
}

void irgen::emitSpecializedGenericStructMetadata(IRGenModule &IGM, CanType type,
                                                 StructDecl &decl) {
  Type ty = type.getPointer();
  auto &context = type->getNominalOrBoundGenericNominal()->getASTContext();
  PrettyStackTraceType stackTraceRAII(
      context, "emitting prespecialized metadata for", ty);
  ConstantInitBuilder initBuilder(IGM);
  auto init = initBuilder.beginStruct();
  init.setPacked(true);

  bool isPattern = false;

  SpecializedGenericStructMetadataBuilder builder(IGM, type, decl, init);
  builder.layout();

  bool canBeConstant = builder.canBeConstant();
  IGM.defineTypeMetadata(type, isPattern, canBeConstant,
                         init.finishAndCreateFuture());
}

// Enums

static Optional<Size> getConstantPayloadSize(IRGenModule &IGM,
                                             EnumDecl *enumDecl,
                                             CanType enumTy) {
  auto &enumTI = IGM.getTypeInfoForUnlowered(enumTy);
  if (!enumTI.isFixedSize(ResilienceExpansion::Maximal)) {
    return None;
  }

  assert((!enumTI.isFixedSize(ResilienceExpansion::Minimal) || enumDecl->isGenericContext()) &&
         "non-generic, non-resilient enums don't need payload size in metadata");
  auto &strategy = getEnumImplStrategy(IGM, enumTy);
  return Size(strategy.getPayloadSizeForMetadata());
}

static Optional<Size> getConstantPayloadSize(IRGenModule &IGM,
                                             EnumDecl *enumDecl) {
  auto enumTy = enumDecl->getDeclaredTypeInContext()->getCanonicalType();
  return getConstantPayloadSize(IGM, enumDecl, enumTy);
}

namespace {

  template<class Impl>
  class EnumMetadataBuilderBase
         : public ValueMetadataBuilderBase<EnumMetadataVisitor<Impl>> {
    using super = ValueMetadataBuilderBase<EnumMetadataVisitor<Impl>>;
    bool HasUnfilledPayloadSize = false;

  protected:
    using ConstantBuilder = ConstantStructBuilder;
    using NominalDecl = EnumDecl;
    ConstantBuilder &B;
    using super::asImpl;
    using super::IGM;
    using super::Target;

    EnumMetadataBuilderBase(IRGenModule &IGM, EnumDecl *theEnum,
                            ConstantStructBuilder &B)
      : super(IGM, theEnum), B(B) {
    }

  public:
    void noteStartOfTypeSpecificMembers() {}

    void addMetadataFlags() {
      B.addInt(IGM.MetadataKindTy, unsigned(getMetadataKind(Target)));
    }

    ConstantReference emitValueWitnessTable(bool relativeReference) {
      auto type = Target->getDeclaredType()->getCanonicalType();
      return irgen::emitValueWitnessTable(IGM, type, false, relativeReference);
    }

    ConstantReference getValueWitnessTable(bool relativeReference) {
      return emitValueWitnessTable(relativeReference);
    }

    void addValueWitnessTable() {
      B.add(asImpl().getValueWitnessTable(false).getValue());
    }

    llvm::Constant *emitNominalTypeDescriptor() {
      auto descriptor =
        EnumContextDescriptorBuilder(IGM, Target, RequireMetadata).emit();
      return descriptor;
    }

    llvm::Constant *getNominalTypeDescriptor() {
      return emitNominalTypeDescriptor();
    }

    void addNominalTypeDescriptor() {
      B.addSignedPointer(asImpl().getNominalTypeDescriptor(),
                         IGM.getOptions().PointerAuth.TypeDescriptors,
                         PointerAuthEntity::Special::TypeDescriptor);
    }

    void addGenericArgument(GenericRequirement requirement) {
      llvm_unreachable("Concrete type metadata cannot have generic parameters");
    }

    void addGenericWitnessTable(GenericRequirement requirement) {
      llvm_unreachable("Concrete type metadata cannot have generic requirements");
    }

    bool hasTrailingFlags() { return IGM.shouldPrespecializeGenericMetadata(); }

    void addTrailingFlags() {
      auto flags = asImpl().getTrailingFlags();

      B.addInt(IGM.Int64Ty, flags.getOpaqueValue());
    }

    MetadataTrailingFlags getTrailingFlags() {
      MetadataTrailingFlags flags;

      return flags;
    }

    Optional<Size> getPayloadSize() {
      return getConstantPayloadSize(IGM, Target);
    }

    void addPayloadSize() {
      auto payloadSize = asImpl().getPayloadSize();
      if (!payloadSize) {
        B.addInt(IGM.IntPtrTy, 0);
        HasUnfilledPayloadSize = true;
        return;
      }

      B.addInt(IGM.IntPtrTy, payloadSize->getValue());
    }

    bool canBeConstant() {
      return !HasUnfilledPayloadSize;
    }
  };

  // FIXME: rdar://problem/58884416
  //
  //        Without this template typealias, the following errors are produced
  //        when compiling on Linux and Windows, respectively:
  //
  //        template argument for template template parameter must be a class
  //        template or type alias template
  //
  //        invalid template argument for template parameter
  //        'MetadataBuilderBase', expected a class template
  //
  //        Once those issues are resolved, delete this typealias and directly
  //        use EnumMetadataBuilderBase in
  //        SpecializedGenericNominalMetadataBuilderBase.
  template <typename T>
  using WorkaroundRestateEnumMetadataBuilderBase = EnumMetadataBuilderBase<T>;

  class SpecializedGenericEnumMetadataBuilder
      : public SpecializedGenericNominalMetadataBuilderBase<
            WorkaroundRestateEnumMetadataBuilderBase,
            SpecializedGenericEnumMetadataBuilder> {

    using super = SpecializedGenericNominalMetadataBuilderBase<
        WorkaroundRestateEnumMetadataBuilderBase,
        SpecializedGenericEnumMetadataBuilder>;

    CanType type;

  public:
    SpecializedGenericEnumMetadataBuilder(IRGenModule &IGM, CanType type,
                                          EnumDecl &decl, ConstantBuilder &B)
        : super(IGM, type, decl, B), type(type) {};

    Optional<Size> getPayloadSize() {
      return getConstantPayloadSize(IGM, Target, type);
    }
  };

  class EnumMetadataBuilder
      : public EnumMetadataBuilderBase<EnumMetadataBuilder> {
  public:
    EnumMetadataBuilder(IRGenModule &IGM, EnumDecl *theEnum,
                        ConstantStructBuilder &B)
        : EnumMetadataBuilderBase(IGM, theEnum, B) {}

    void createMetadataAccessFunction() {
      createNonGenericMetadataAccessFunction(IGM, Target);
      maybeCreateSingletonMetadataInitialization();
    }
  };

  class GenericEnumMetadataBuilder
    : public GenericValueMetadataBuilderBase<GenericEnumMetadataBuilder,
                                             EnumDecl> {
    using super = GenericValueMetadataBuilderBase;

  public:
    GenericEnumMetadataBuilder(IRGenModule &IGM, EnumDecl *theEnum,
                               ConstantStructBuilder &B)
      : super(IGM, theEnum, B) {}

    llvm::Value *emitAllocateMetadata(IRGenFunction &IGF,
                                      llvm::Value *descriptor,
                                      llvm::Value *arguments,
                                      llvm::Value *templatePointer) {
      auto &layout = IGM.getMetadataLayout(Target);
      auto extraSize = layout.getSize().getOffsetToEnd()
                         - IGM.getOffsetOfEnumTypeSpecificMetadataMembers();
      auto extraSizeV = IGM.getSize(extraSize);

      // Sign the descriptor.
      auto schema = IGF.IGM.getOptions().PointerAuth.TypeDescriptorsAsArguments;
      if (schema) {
        auto authInfo = PointerAuthInfo::emit(
            IGF, schema, nullptr,
            PointerAuthEntity::Special::TypeDescriptorAsArgument);
        descriptor = emitPointerAuthSign(IGF, descriptor, authInfo);
      }

      auto metadata =
        IGF.Builder.CreateCall(IGM.getAllocateGenericValueMetadataFn(),
                               {descriptor, arguments, templatePointer,
                                extraSizeV});

      // Initialize the payload-size field if we have a constant value for it.
      // This is so small that we just do it inline instead of bothering
      // with a pattern.
      if (layout.hasPayloadSizeOffset()) {
        if (auto size = getConstantPayloadSize(IGM, Target)) {
          auto offset = layout.getPayloadSizeOffset();
          auto slot = IGF.emitAddressAtOffset(metadata, offset, IGM.SizeTy,
                                              IGM.getPointerAlignment());
          IGF.Builder.CreateStore(IGM.getSize(*size), slot);
        }
      }

      return metadata;
    }

    llvm::Constant *emitNominalTypeDescriptor() {
      return EnumContextDescriptorBuilder(IGM, Target, RequireMetadata).emit();
    }

    GenericMetadataPatternFlags getPatternFlags() {
      auto flags = super::getPatternFlags();

      if (IGM.shouldPrespecializeGenericMetadata()) {
        flags.setHasTrailingFlags(true);
      }

      return flags;
    }

    ConstantReference emitValueWitnessTable(bool relativeReference) {
      assert(relativeReference && "should only relative reference");
      return getValueWitnessTableForGenericValueType(IGM, Target,
                                                     HasDependentVWT);
    }

    bool hasCompletionFunction() {
      return !isa<FixedTypeInfo>(IGM.getTypeInfo(getLoweredType()));
    }
  };

} // end anonymous namespace

void irgen::emitEnumMetadata(IRGenModule &IGM, EnumDecl *theEnum) {
  PrettyStackTraceDecl stackTraceRAII("emitting metadata for", theEnum);
  ConstantInitBuilder initBuilder(IGM);
  auto init = initBuilder.beginStruct();
  init.setPacked(true);
  
  bool isPattern;
  bool canBeConstant;
  if (theEnum->isGenericContext()) {
    GenericEnumMetadataBuilder builder(IGM, theEnum, init);
    builder.layout();
    isPattern = true;
    canBeConstant = true;

    builder.createMetadataAccessFunction();
  } else {
    EnumMetadataBuilder builder(IGM, theEnum, init);
    builder.layout();
    isPattern = false;
    canBeConstant = builder.canBeConstant();

    builder.createMetadataAccessFunction();
  }

  CanType declaredType = theEnum->getDeclaredType()->getCanonicalType();

  IGM.defineTypeMetadata(declaredType, isPattern, canBeConstant,
                         init.finishAndCreateFuture());
}

void irgen::emitSpecializedGenericEnumMetadata(IRGenModule &IGM, CanType type,
                                               EnumDecl &decl) {
  Type ty = type.getPointer();
  auto &context = type->getNominalOrBoundGenericNominal()->getASTContext();
  PrettyStackTraceType stackTraceRAII(
      context, "emitting prespecialized metadata for", ty);
  ConstantInitBuilder initBuilder(IGM);
  auto init = initBuilder.beginStruct();
  init.setPacked(true);

  bool isPattern = false;

  SpecializedGenericEnumMetadataBuilder builder(IGM, type, decl, init);
  builder.layout();

  bool canBeConstant = builder.canBeConstant();
  IGM.defineTypeMetadata(type, isPattern, canBeConstant,
                         init.finishAndCreateFuture());
}

llvm::Value *IRGenFunction::emitObjCSelectorRefLoad(StringRef selector) {
  llvm::Constant *loadSelRef = IGM.getAddrOfObjCSelectorRef(selector);
  llvm::Value *loadSel =
    Builder.CreateLoad(Address(loadSelRef, IGM.getPointerAlignment()));

  // When generating JIT'd code, we need to call sel_registerName() to force
  // the runtime to unique the selector. For non-JIT'd code, the linker will
  // do it for us.
  if (IGM.IRGen.Opts.UseJIT) {
    loadSel = Builder.CreateCall(IGM.getObjCSelRegisterNameFn(), loadSel);
  }

  return loadSel;
}

//===----------------------------------------------------------------------===//
// Foreign types
//===----------------------------------------------------------------------===//

namespace {
  /// An adapter that turns a metadata layout class into a foreign metadata
  /// layout class.
  ///
  /// Foreign metadata is generated for declarations that are
  /// synthesized by the Clang importer from C declarations, meaning they don't
  /// have a single Swift binary that is responsible for their emission.
  /// In this case, we emit the record into every binary that needs it, with
  /// a header with a unique identifier string that the runtime can use to pick
  /// the first-used instance as the canonical instance for a process.
  template<typename Impl, typename Base>
  class ForeignMetadataBuilderBase : public Base {
    using super = Base;

  protected:
    using super::IGM;
    using super::Target;
    using super::asImpl;
    using super::B;

    template <class... T>
    ForeignMetadataBuilderBase(T &&...args) : super(std::forward<T>(args)...) {}

    Size AddressPoint = Size::invalid();
    bool CanBeConstant = true;

  public:
    void noteAddressPoint() {
      AddressPoint = B.getNextOffsetFromGlobal();
    }

    bool canBeConstant() {
      return CanBeConstant;
    }

    Size getOffsetOfAddressPoint() const { return AddressPoint; }

    void createMetadataAccessFunction() {
      if (asImpl().needsMetadataCompletionFunction())
        asImpl().createMetadataCompletionFunction();

      auto type = cast<NominalType>(asImpl().getTargetType());

      (void) createTypeMetadataAccessFunction(IGM, type, CacheStrategy::Lazy,
                                              [&](IRGenFunction &IGF,
                                                  DynamicMetadataRequest request,
                                                llvm::Constant *cacheVariable) {
        auto candidate = IGF.IGM.getAddrOfTypeMetadata(type);
        auto call = IGF.Builder.CreateCall(IGF.IGM.getGetForeignTypeMetadataFn(),
                                           {request.get(IGF), candidate});
        call->addAttribute(llvm::AttributeList::FunctionIndex,
                           llvm::Attribute::NoUnwind);
        call->addAttribute(llvm::AttributeList::FunctionIndex,
                           llvm::Attribute::ReadNone);

        return MetadataResponse::handle(IGF, request, call);
      });
    }

    bool needsMetadataCompletionFunction() {
      return needsForeignMetadataCompletionFunction(IGM, Target);
    }

    void createMetadataCompletionFunction() {
      // Note that we can't call this until we've finished laying out the
      // metadata because otherwise we'll try to reenter when we ask for
      // the metadata candidate.
      emitMetadataCompletionFunction(IGM, Target,
        [&](IRGenFunction &IGF, llvm::Value *metadata,
            MetadataDependencyCollector *collector) {
        asImpl().emitInitializeMetadata(IGF, metadata, collector);
      });
    }
  };

  class ForeignClassMetadataBuilder;
  class ForeignClassMetadataBuilderBase :
      public ForeignClassMetadataVisitor<ForeignClassMetadataBuilder> {
  protected:
    ConstantStructBuilder &B;

    ForeignClassMetadataBuilderBase(IRGenModule &IGM, ClassDecl *target,
                                    ConstantStructBuilder &B)
      : ForeignClassMetadataVisitor(IGM, target), B(B) {}
  };

  /// A builder for ForeignClassMetadata.
  class ForeignClassMetadataBuilder :
      public ForeignMetadataBuilderBase<ForeignClassMetadataBuilder,
                                        ForeignClassMetadataBuilderBase> {
  public:
    ForeignClassMetadataBuilder(IRGenModule &IGM, ClassDecl *target,
                                ConstantStructBuilder &B)
        : ForeignMetadataBuilderBase(IGM, target, B) {
      if (IGM.getOptions().LazyInitializeClassMetadata)
        CanBeConstant = false;
    }

    void emitInitializeMetadata(IRGenFunction &IGF, llvm::Value *metadata,
                                MetadataDependencyCollector *collector) {
      if (!Target->hasSuperclass()) {
        assert(IGM.getOptions().LazyInitializeClassMetadata &&
               "should have superclass if not lazy initializing class metadata");
        return;
      }

      // Emit a reference to the superclass.
      auto superclass = IGF.emitAbstractTypeMetadataRef(
                                   Target->getSuperclass()->getCanonicalType());

      // Dig out the address of the superclass field and store.
      auto &layout = IGF.IGM.getForeignMetadataLayout(Target);
      Address addr(metadata, IGM.getPointerAlignment());
      addr = IGF.Builder.CreateElementBitCast(addr, IGM.TypeMetadataPtrTy);
      auto superclassField =
        createPointerSizedGEP(IGF, addr,
                              layout.getSuperClassOffset().getStaticOffset());
      IGF.Builder.CreateStore(superclass, superclassField);
    }

    // Visitor methods.

    void addValueWitnessTable() {
      // The runtime will fill in the default VWT during allocation for the
      // foreign class metadata.
      //
      // As of Swift 5.1, the runtime will fill in a default VWT during
      // allocation of foreign class metadata.  We rely on this for correctness
      // on COFF, where we can't necessarily reference the stanard VWT from the
      // metadata candidate, but it is a good optimization everywhere.
      //
      // The default VWT uses ObjC-compatible reference counting if ObjC interop
      // is enabled and Swift-compatible reference counting otherwise.  That is
      // currently always good enough for foreign classes, so we can
      // unconditionally rely on the default VWT.
      //
      // FIXME: take advantage of this on other targets when targeting a
      // sufficiently recent runtime.
      if (IGM.getOptions().LazyInitializeClassMetadata)
        return B.addNullPointer(IGM.WitnessTablePtrTy);

      // Without Objective-C interop, foreign classes must still use
      // Swift native reference counting.
      auto type = (IGM.ObjCInterop
                   ? IGM.Context.getAnyObjectType()
                   : IGM.Context.TheNativeObjectType);
      auto wtable = IGM.getAddrOfValueWitnessTable(type);
      B.add(wtable);
    }

    void addMetadataFlags() {
      B.addInt(IGM.MetadataKindTy, (unsigned) MetadataKind::ForeignClass);
    }

    void addNominalTypeDescriptor() {
      auto descriptor =
        ClassContextDescriptorBuilder(this->IGM, Target, RequireMetadata).emit();
      B.addSignedPointer(descriptor,
                         IGM.getOptions().PointerAuth.TypeDescriptors,
                         PointerAuthEntity::Special::TypeDescriptor);
    }

    void addSuperclass() {
      // Always leave the superclass pointer unfilled.  We'll have to
      // unique it during initialization anyway, so we might as well spare
      // ourselves the load-time work.
      B.addNullPointer(IGM.TypeMetadataPtrTy);

      // But remember if we might need to change it.
      if (Target->hasSuperclass())
        CanBeConstant = false;
    }

    void addReservedWord() {
      B.addNullPointer(IGM.Int8PtrTy);
    }
  };
  
  /// A builder for ForeignStructMetadata.
  class ForeignStructMetadataBuilder :
    public ForeignMetadataBuilderBase<ForeignStructMetadataBuilder,
                      StructMetadataBuilderBase<ForeignStructMetadataBuilder>>
  {
  public:
    ForeignStructMetadataBuilder(IRGenModule &IGM, StructDecl *target,
                                 ConstantStructBuilder &builder)
        : ForeignMetadataBuilderBase(IGM, target, builder) {}
    
    CanType getTargetType() const {
      return Target->getDeclaredType()->getCanonicalType();
    }

    void createMetadataCompletionFunction() {
      llvm_unreachable("foreign structs never require completion");
    }

    void addValueWitnessTable() {
      B.add(emitValueWitnessTable(/*relative*/ false).getValue());
    }

    void flagUnfilledFieldOffset() {
      llvm_unreachable("foreign type with non-fixed layout?");
    }
  };
  
  /// A builder for ForeignEnumMetadata.
  class ForeignEnumMetadataBuilder :
    public ForeignMetadataBuilderBase<ForeignEnumMetadataBuilder,
                      EnumMetadataBuilderBase<ForeignEnumMetadataBuilder>>
  {
  public:
    ForeignEnumMetadataBuilder(IRGenModule &IGM, EnumDecl *target,
                               ConstantStructBuilder &builder)
      : ForeignMetadataBuilderBase(IGM, target, builder) {}
    
    CanType getTargetType() const {
      return Target->getDeclaredType()->getCanonicalType();
    }

    void createMetadataCompletionFunction() {
      llvm_unreachable("foreign enums never require completion");
    }

    void addValueWitnessTable() {
      B.add(emitValueWitnessTable(/*relative*/ false).getValue());
    }
    
    void addPayloadSize() const {
      llvm_unreachable("nongeneric enums shouldn't need payload size in metadata");
    }
  };
} // end anonymous namespace

bool irgen::requiresForeignTypeMetadata(CanType type) {
  if (NominalTypeDecl *nominal = type->getAnyNominal()) {
    return requiresForeignTypeMetadata(nominal);
  }

  return false;
}

bool irgen::requiresForeignTypeMetadata(NominalTypeDecl *decl) {
  if (auto *clas = dyn_cast<ClassDecl>(decl)) {
    switch (clas->getForeignClassKind()) {
    case ClassDecl::ForeignKind::Normal:
    case ClassDecl::ForeignKind::RuntimeOnly:
      return false;
    case ClassDecl::ForeignKind::CFType:
      return true;
    }
    llvm_unreachable("bad foreign class kind");
  }

  return isa<ClangModuleUnit>(decl->getModuleScopeContext()) &&
    !isa<ProtocolDecl>(decl);
}

void irgen::emitForeignTypeMetadata(IRGenModule &IGM, NominalTypeDecl *decl) {
  auto type = decl->getDeclaredType()->getCanonicalType();

  // Create a temporary base for relative references.
  ConstantInitBuilder builder(IGM);
  auto init = builder.beginStruct();
  init.setPacked(true);

  if (auto classDecl = dyn_cast<ClassDecl>(decl)) {
    assert(classDecl->getForeignClassKind() == ClassDecl::ForeignKind::CFType);

    ForeignClassMetadataBuilder builder(IGM, classDecl, init);
    builder.layout();

    IGM.defineTypeMetadata(type, /*isPattern=*/false,
                           builder.canBeConstant(),
                           init.finishAndCreateFuture());
    builder.createMetadataAccessFunction();
  } else if (auto structDecl = dyn_cast<StructDecl>(decl)) {
    assert(isa<ClangModuleUnit>(structDecl->getModuleScopeContext()));

    ForeignStructMetadataBuilder builder(IGM, structDecl, init);
    builder.layout();

    IGM.defineTypeMetadata(type, /*isPattern=*/false,
                           builder.canBeConstant(),
                           init.finishAndCreateFuture());
    builder.createMetadataAccessFunction();
  } else if (auto enumDecl = dyn_cast<EnumDecl>(decl)) {
    assert(enumDecl->hasClangNode());
    
    ForeignEnumMetadataBuilder builder(IGM, enumDecl, init);
    builder.layout();

    IGM.defineTypeMetadata(type, /*isPattern=*/false,
                           builder.canBeConstant(),
                           init.finishAndCreateFuture());
    builder.createMetadataAccessFunction();
  } else {
    llvm_unreachable("foreign metadata for unexpected type?!");
  }
}

// Protocols

/// Get the runtime identifier for a special protocol, if any.
SpecialProtocol irgen::getSpecialProtocolID(ProtocolDecl *P) {
  auto known = P->getKnownProtocolKind();
  if (!known)
    return SpecialProtocol::None;
  switch (*known) {
  case KnownProtocolKind::Error:
    return SpecialProtocol::Error;
    
  // The other known protocols aren't special at runtime.
  case KnownProtocolKind::Sequence:
  case KnownProtocolKind::IteratorProtocol:
  case KnownProtocolKind::RawRepresentable:
  case KnownProtocolKind::Equatable:
  case KnownProtocolKind::Hashable:
  case KnownProtocolKind::CaseIterable:
  case KnownProtocolKind::Comparable:
  case KnownProtocolKind::SIMDScalar:
  case KnownProtocolKind::BinaryInteger:
  case KnownProtocolKind::ObjectiveCBridgeable:
  case KnownProtocolKind::DestructorSafeContainer:
  case KnownProtocolKind::SwiftNewtypeWrapper:
  case KnownProtocolKind::ExpressibleByArrayLiteral:
  case KnownProtocolKind::ExpressibleByBooleanLiteral:
  case KnownProtocolKind::ExpressibleByDictionaryLiteral:
  case KnownProtocolKind::ExpressibleByExtendedGraphemeClusterLiteral:
  case KnownProtocolKind::ExpressibleByFloatLiteral:
  case KnownProtocolKind::ExpressibleByIntegerLiteral:
  case KnownProtocolKind::ExpressibleByStringInterpolation:
  case KnownProtocolKind::ExpressibleByStringLiteral:
  case KnownProtocolKind::ExpressibleByNilLiteral:
  case KnownProtocolKind::ExpressibleByUnicodeScalarLiteral:
  case KnownProtocolKind::ExpressibleByColorLiteral:
  case KnownProtocolKind::ExpressibleByImageLiteral:
  case KnownProtocolKind::ExpressibleByFileReferenceLiteral:
  case KnownProtocolKind::ExpressibleByBuiltinBooleanLiteral:
  case KnownProtocolKind::ExpressibleByBuiltinExtendedGraphemeClusterLiteral:
  case KnownProtocolKind::ExpressibleByBuiltinFloatLiteral:
  case KnownProtocolKind::ExpressibleByBuiltinIntegerLiteral:
  case KnownProtocolKind::ExpressibleByBuiltinStringLiteral:
  case KnownProtocolKind::ExpressibleByBuiltinUnicodeScalarLiteral:
  case KnownProtocolKind::OptionSet:
  case KnownProtocolKind::BridgedNSError:
  case KnownProtocolKind::BridgedStoredNSError:
  case KnownProtocolKind::CFObject:
  case KnownProtocolKind::ErrorCodeProtocol:
  case KnownProtocolKind::CodingKey:
  case KnownProtocolKind::Encodable:
  case KnownProtocolKind::Decodable:
  case KnownProtocolKind::StringInterpolationProtocol:
  case KnownProtocolKind::Differentiable:
<<<<<<< HEAD
  // SWIFT_ENABLE_TENSORFLOW
  case KnownProtocolKind::AdditiveArithmetic:
  case KnownProtocolKind::PointwiseMultiplicative:
  case KnownProtocolKind::ElementaryFunctions:
  case KnownProtocolKind::KeyPathIterable:
  case KnownProtocolKind::TensorArrayProtocol:
  case KnownProtocolKind::TensorGroup:
  case KnownProtocolKind::VectorProtocol:
  case KnownProtocolKind::EuclideanDifferentiable:
  case KnownProtocolKind::Expression:
=======
  case KnownProtocolKind::AdditiveArithmetic:
>>>>>>> 025cb9a5
    return SpecialProtocol::None;
  }

  llvm_unreachable("Not a valid KnownProtocolKind.");
}

/// Emit global structures associated with the given protocol. This comprises
/// the protocol descriptor, and for ObjC interop, references to the descriptor
/// that the ObjC runtime uses for uniquing.
void IRGenModule::emitProtocolDecl(ProtocolDecl *protocol) {
  PrettyStackTraceDecl stackTraceRAII("emitting metadata for", protocol);

  // Emit remote reflection metadata for the protocol.
  emitFieldDescriptor(protocol);

  // If the protocol is Objective-C-compatible, go through the path that
  // produces an ObjC-compatible protocol_t.
  if (protocol->isObjC()) {
    // In JIT mode, we need to create protocol descriptors using the ObjC
    // runtime in JITted code.
    if (IRGen.Opts.UseJIT)
      return;
    
    // Native ObjC protocols are emitted on-demand in ObjC and uniqued by the
    // runtime; we don't need to try to emit a unique descriptor symbol for them.
    if (protocol->hasClangNode())
      return;
    
    getObjCProtocolGlobalVars(protocol);
    return;
  }

  SILDefaultWitnessTable *defaultWitnesses = nullptr;
  if (isResilient(protocol, ResilienceExpansion::Minimal))
    defaultWitnesses = getSILModule().lookUpDefaultWitnessTable(protocol);

  {
    ProtocolDescriptorBuilder builder(*this, protocol, defaultWitnesses);
    builder.emit();
  }

  // Note that we emitted this protocol.
  SwiftProtocols.push_back(protocol);
}

//===----------------------------------------------------------------------===//
// Generic requirements.
//===----------------------------------------------------------------------===//

/// Add a generic requirement to the given constant struct builder.
static void addGenericRequirement(IRGenModule &IGM, ConstantStructBuilder &B,
                                  GenericRequirementsMetadata &metadata,
                                  GenericSignature sig,
                                  GenericRequirementFlags flags,
                                  Type paramType,
                                  llvm::function_ref<void ()> addReference) {
  if (flags.hasKeyArgument())
    ++metadata.NumGenericKeyArguments;
  if (flags.hasExtraArgument())
    ++metadata.NumGenericExtraArguments;

  B.addInt(IGM.Int32Ty, flags.getIntValue());
  auto typeName =
      IGM.getTypeRef(paramType, nullptr, MangledTypeRefRole::Metadata).first;
  B.addRelativeAddress(typeName);
  addReference();
}

GenericRequirementsMetadata irgen::addGenericRequirements(
                                   IRGenModule &IGM, ConstantStructBuilder &B,
                                   GenericSignature sig,
                                   ArrayRef<Requirement> requirements) {
  assert(sig);
  GenericRequirementsMetadata metadata;
  for (auto &requirement : requirements) {
    ++metadata.NumRequirements;

    switch (auto kind = requirement.getKind()) {
    case RequirementKind::Layout:
      switch (auto layoutKind =
                requirement.getLayoutConstraint()->getKind()) {
      case LayoutConstraintKind::Class: {
        // Encode the class constraint.
        auto flags = GenericRequirementFlags(GenericRequirementKind::Layout,
                                             /*key argument*/ false,
                                             /*extra argument*/ false);
        addGenericRequirement(IGM, B, metadata, sig, flags,
                              requirement.getFirstType(),
         [&]{ B.addInt32((uint32_t)GenericRequirementLayoutKind::Class); });
        break;
      }
      default:
        // No other layout constraints are supported in source-level Swift
        // today.
        llvm_unreachable("shouldn't show up in ABI");
      }
      break;

    case RequirementKind::Conformance: {
      auto protocol = requirement.getSecondType()->castTo<ProtocolType>()
        ->getDecl();
      bool needsWitnessTable =
        Lowering::TypeConverter::protocolRequiresWitnessTable(protocol);
      auto flags = GenericRequirementFlags(GenericRequirementKind::Protocol,
                                           /*key argument*/needsWitnessTable,
                                           /*extra argument*/false);
      auto descriptorRef =
        IGM.getConstantReferenceForProtocolDescriptor(protocol);
      addGenericRequirement(IGM, B, metadata, sig, flags,
                            requirement.getFirstType(),
        [&]{
          unsigned tag = unsigned(descriptorRef.isIndirect());
          if (protocol->isObjC())
            tag |= 0x02;
          
          B.addTaggedRelativeOffset(IGM.RelativeAddressTy,
                                    descriptorRef.getValue(),
                                    tag);
        });
      break;
    }

    case RequirementKind::SameType:
    case RequirementKind::Superclass: {
      auto abiKind = kind == RequirementKind::SameType
        ? GenericRequirementKind::SameType
        : GenericRequirementKind::BaseClass;

      auto flags = GenericRequirementFlags(abiKind, false, false);
      auto typeName =
          IGM.getTypeRef(requirement.getSecondType(), nullptr,
                         MangledTypeRefRole::Metadata).first;

      addGenericRequirement(IGM, B, metadata, sig, flags,
                            requirement.getFirstType(),
        [&]{ B.addRelativeAddress(typeName); });

      // ABI TODO: Same type and superclass constraints also imply
      // "same conformance" constraints on any protocol requirements of
      // the constrained type, which we should emit.
      break;
    }
    }
  }

  return metadata;
}

//===----------------------------------------------------------------------===//
// Other metadata.
//===----------------------------------------------------------------------===//

llvm::Value *irgen::emitMetatypeInstanceType(IRGenFunction &IGF,
                                             llvm::Value *metatypeMetadata) {
  // The instance type field of MetatypeMetadata is immediately after
  // the isa field.
  return emitInvariantLoadFromMetadataAtIndex(IGF, metatypeMetadata, nullptr, 1,
                                              IGF.IGM.TypeMetadataPtrTy);
}

void IRGenModule::emitOpaqueTypeDecl(OpaqueTypeDecl *D) {
  // Emit the opaque type descriptor.
  OpaqueTypeDescriptorBuilder(*this, D).emit();
}<|MERGE_RESOLUTION|>--- conflicted
+++ resolved
@@ -4634,10 +4634,9 @@
   case KnownProtocolKind::Encodable:
   case KnownProtocolKind::Decodable:
   case KnownProtocolKind::StringInterpolationProtocol:
+  case KnownProtocolKind::AdditiveArithmetic:
   case KnownProtocolKind::Differentiable:
-<<<<<<< HEAD
   // SWIFT_ENABLE_TENSORFLOW
-  case KnownProtocolKind::AdditiveArithmetic:
   case KnownProtocolKind::PointwiseMultiplicative:
   case KnownProtocolKind::ElementaryFunctions:
   case KnownProtocolKind::KeyPathIterable:
@@ -4646,9 +4645,7 @@
   case KnownProtocolKind::VectorProtocol:
   case KnownProtocolKind::EuclideanDifferentiable:
   case KnownProtocolKind::Expression:
-=======
-  case KnownProtocolKind::AdditiveArithmetic:
->>>>>>> 025cb9a5
+  // SWIFT_ENABLE_TENSORFLOW END
     return SpecialProtocol::None;
   }
 
