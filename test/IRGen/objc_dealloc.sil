// RUN: %empty-directory(%t)
// RUN: %build-irgen-test-overlays
// RUN: %target-swift-frontend(mock-sdk: -sdk %S/Inputs -I %t) %s -emit-ir | %FileCheck %s

// REQUIRES: CPU=x86_64
// REQUIRES: objc_interop

// CHECK: [[SGIZMO:%T12objc_dealloc10SwiftGizmoC]] = type
// CHECK: [[GIZMO:%TSo5GizmoC]] = type <{ %objc_class* }>

sil_stage raw

import Builtin
import Swift
import gizmo

class X { }
sil_vtable X {}
sil @$s12objc_dealloc1XCfD : $@convention(method) (X) -> ()

func onDestruct() { }

class SwiftGizmo : Gizmo {
  var x : X
  override init()
  deinit
}
sil_vtable SwiftGizmo {}
sil @$s12objc_dealloc10SwiftGizmoCfD : $@convention(method) (SwiftGizmo) -> ()

sil @$s12objc_dealloc10onDestructyyF : $@convention(thin) () -> () {
bb0:
  %0 = tuple ()
  %1 = tuple ()                                   // user: %2
  return %1 : $()                                 // id: %2
}

sil [ossa] @$s12objc_dealloc10SwiftGizmoCfd : $@convention(thin) (@owned SwiftGizmo) -> @owned Builtin.NativeObject {
bb0(%0 : @owned $SwiftGizmo):
  // function_ref objc_dealloc.onDestruct () -> ()
  %1 = function_ref @$s12objc_dealloc10onDestructyyF : $@convention(thin) () -> () // user: %2
  %2 = apply %1() : $@convention(thin) () -> ()
  %3 = begin_borrow %0 : $SwiftGizmo
  %4 = ref_element_addr %3 : $SwiftGizmo, #SwiftGizmo.x      // user: %4
  destroy_addr %4 : $*X                           // id: %4
  end_borrow %3 : $SwiftGizmo
  %5 = unchecked_ref_cast %0 : $SwiftGizmo to $Builtin.NativeObject // user: %6
  return %5 : $Builtin.NativeObject              // id: %6
}

sil [ossa] @$s12objc_dealloc10SwiftGizmoC1xAA1XCfgTo : $@convention(objc_method) (SwiftGizmo) -> @autoreleased X {
bb0(%0 : @unowned $SwiftGizmo):
  %1 = begin_borrow %0 : $SwiftGizmo
  %2 = ref_element_addr %1 : $SwiftGizmo, #SwiftGizmo.x      // user: %2
  %3 = load [copy] %2 : $*X                              // users: %4, %3
  end_borrow %1 : $SwiftGizmo
  return %3 : $X                                  // id: %4
}

sil [ossa] @$s12objc_dealloc10SwiftGizmoC1xAA1XCfsTo : $@convention(objc_method) (X, SwiftGizmo) -> () {
bb0(%0 : @unowned $X, %1 : @unowned $SwiftGizmo):
  %2 = copy_value %0 : $X
  %3 = copy_value %1 : $SwiftGizmo
  %4 = begin_borrow %3 : $SwiftGizmo
  %5 = ref_element_addr %4 : $SwiftGizmo, #SwiftGizmo.x      // user: %5
  assign %2 to %5 : $*X                           // id: %5
  end_borrow %4 : $SwiftGizmo
  destroy_value %3 : $SwiftGizmo                 // id: %6
  %7 = tuple ()                                   // user: %8
  return %7 : $()                                 // id: %8
}

<<<<<<< HEAD
// CHECK: define internal void @"$s12objc_dealloc10SwiftGizmoCfDTo"([[OPAQUE:%.*]]* %0, i8* %1) unnamed_addr
=======
// CHECK: define internal void @"$s12objc_dealloc10SwiftGizmoCfDTo"([[OPAQUE:%.*]]*, i8*) {{[#0-9]*}} {
>>>>>>> 49d89faa
sil [ossa] @$s12objc_dealloc10SwiftGizmoCfDTo : $@convention(objc_method) (SwiftGizmo) -> () {
bb0(%0 : @unowned $SwiftGizmo):
  // CHECK-NEXT: entry
  // CHECK-NEXT: [[OBJC_SUPER:%[a-zA-Z0-9_]+]] = alloca %objc_super, align 8
  // CHECK: [[SGIZMOVAL:%[a-zA-Z0-9]+]] = bitcast [[OPAQUE]]* %0 to [[SGIZMO]]*

  // Call to onDestruct()
  // CHECK: call swiftcc void @"$s12objc_dealloc10onDestructyyF"()

  // function_ref objc_dealloc.onDestruct () -> ()
  %1 = function_ref @$s12objc_dealloc10onDestructyyF : $@convention(thin) () -> () // user: %2
  %2 = apply %1() : $@convention(thin) () -> ()

  // Destroy instance variables
  // FIXME: This should move to .cxx_destruct
  // CHECK: [[XOFFSET:%[a-zA-Z0-9]+]] = load i64, i64* @"$s12objc_dealloc10SwiftGizmoC1xAA1XCvpWvd", align 8
  // CHECK-NEXT: bitcast
  // CHECK-NEXT: [[IVAR_ADDR:%[a-zA-Z0-9]+]] = getelementptr inbounds i8, i8* {{.*}}, i64 [[XOFFSET]]
  // CHECK-NEXT: [[XADDR:%[.a-zA-Z0-9]+]] = bitcast i8* [[IVAR_ADDR]] to %T12objc_dealloc1XC**
  // CHECK-NEXT: [[X:%[a-zA-Z0-9]+]] = load %T12objc_dealloc1XC*, %T12objc_dealloc1XC** [[XADDR]], align 8
  // CHECK-NEXT: call void bitcast (void (%swift.refcounted*)* @swift_release to void (%T12objc_dealloc1XC*)*)(%T12objc_dealloc1XC* [[X]])
  %3 = begin_borrow %0 : $SwiftGizmo
  %4 = ref_element_addr %3 : $SwiftGizmo, #SwiftGizmo.x      // user: %4
  destroy_addr %4 : $*X                           // id: %4
  end_borrow %3 : $SwiftGizmo

  // Call super -dealloc.
  // CHECK: [[SUPER:%[a-zA-Z0-9]+]] = bitcast [[SGIZMO]]* [[SGIZMOVAL]] to [[GIZMO]]*
  // CHECK-NEXT: [[SUPER_OBJ:%[a-zA-Z0-9]+]] = bitcast [[GIZMO]]* [[SUPER]] to %objc_object*
  // CHECK-NEXT: [[TMP:%.*]] = call swiftcc %swift.metadata_response @"$s12objc_dealloc10SwiftGizmoCMa"(i64 0)
  // CHECK-NEXT: [[T0:%.*]] = extractvalue %swift.metadata_response [[TMP]], 0
  // CHECK-NEXT: [[T1:%.*]] = bitcast %swift.type* [[T0]] to %objc_class*
  // CHECK-NEXT: [[OBJC_SUPER_RECEIVER:%[a-zA-Z0-9]+]] = getelementptr inbounds %objc_super, %objc_super* [[OBJC_SUPER]], i32 0, i32 0
  // CHECK-NEXT: store %objc_object* [[SUPER_OBJ]], %objc_object** [[OBJC_SUPER_RECEIVER]], align 8
  // CHECK-NEXT: [[OBJC_SUPER_CLASS:%[a-zA-Z0-9]+]] = getelementptr inbounds %objc_super, %objc_super* [[OBJC_SUPER]], i32 0, i32 1
  // CHECK-NEXT: store %objc_class* [[T1]], %objc_class** [[OBJC_SUPER_CLASS]], align 8
  // CHECK-NEXT: [[DEALLOC_SEL:%[a-zA-Z0-9]+]] = load i8*, i8** @"\01L_selector(dealloc)", align 8
  // CHECK-NEXT: call void bitcast (void ()* @objc_msgSendSuper2 to void (%objc_super*, i8*)*)(%objc_super* [[OBJC_SUPER]], i8* [[DEALLOC_SEL]])
  %5 = objc_super_method %0 : $SwiftGizmo, #Gizmo.deinit!deallocator.1.foreign : (Gizmo) -> () -> (), $@convention(objc_method) (Gizmo) -> () // user: %7
  %6 = upcast %0 : $SwiftGizmo to $Gizmo          // user: %7
  %7 = apply %5(%6) : $@convention(objc_method) (Gizmo) -> ()

  // CHECK-NEXT: ret void
  %8 = tuple ()                                   // user: %9
  return %8 : $()                                 // id: %9
}

// @objc ObjectiveC.SwiftGizmo.__ivar_destroyer
sil [ossa] @$s12objc_dealloc10SwiftGizmoCfETo : $@convention(objc_method) (SwiftGizmo) -> () {
bb0(%0 : @unowned $SwiftGizmo):
  %3 = tuple ()
  return %3 : $()                                 // id: %4
}

sil [ossa] @$s12objc_dealloc10SwiftGizmoCACycfcTo : $@convention(objc_method) (@owned SwiftGizmo) -> @owned SwiftGizmo {
bb0(%0 : @owned $SwiftGizmo):
  return %0 : $SwiftGizmo
}

sil [ossa] @$s12objc_dealloc10SwiftGizmoC7bellsOnACSgSi_tcfcTo : $@convention(objc_method) (Int, @owned SwiftGizmo) -> @owned SwiftGizmo? {
bb0(%0 : $Int, %1 : @owned $SwiftGizmo):
  unreachable
}<|MERGE_RESOLUTION|>--- conflicted
+++ resolved
@@ -70,11 +70,7 @@
   return %7 : $()                                 // id: %8
 }
 
-<<<<<<< HEAD
-// CHECK: define internal void @"$s12objc_dealloc10SwiftGizmoCfDTo"([[OPAQUE:%.*]]* %0, i8* %1) unnamed_addr
-=======
-// CHECK: define internal void @"$s12objc_dealloc10SwiftGizmoCfDTo"([[OPAQUE:%.*]]*, i8*) {{[#0-9]*}} {
->>>>>>> 49d89faa
+// CHECK: define internal void @"$s12objc_dealloc10SwiftGizmoCfDTo"([[OPAQUE:%.*]]* %0, i8* %1) {{[#0-9]*}} {
 sil [ossa] @$s12objc_dealloc10SwiftGizmoCfDTo : $@convention(objc_method) (SwiftGizmo) -> () {
 bb0(%0 : @unowned $SwiftGizmo):
   // CHECK-NEXT: entry
