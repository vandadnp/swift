//===--- Common.h - Automatic differentiation common utils ----*- C++ -*---===//
//
// This source file is part of the Swift.org open source project
//
// Copyright (c) 2019 - 2020 Apple Inc. and the Swift project authors
// Licensed under Apache License v2.0 with Runtime Library Exception
//
// See https://swift.org/LICENSE.txt for license information
// See https://swift.org/CONTRIBUTORS.txt for the list of Swift project authors
//
//===----------------------------------------------------------------------===//
//
// Automatic differentiation common utilities.
//
//===----------------------------------------------------------------------===//

#ifndef SWIFT_SILOPTIMIZER_UTILS_DIFFERENTIATION_COMMON_H
#define SWIFT_SILOPTIMIZER_UTILS_DIFFERENTIATION_COMMON_H

#include "swift/AST/DiagnosticsSIL.h"
#include "swift/AST/Expr.h"
#include "swift/AST/SemanticAttrs.h"
#include "swift/SIL/SILDifferentiabilityWitness.h"
#include "swift/SIL/SILType.h"
#include "swift/SIL/SILFunction.h"
#include "swift/SIL/SILModule.h"
#include "swift/SIL/TypeSubstCloner.h"
#include "swift/SILOptimizer/Analysis/ArraySemantic.h"
#include "swift/SILOptimizer/Analysis/DifferentiableActivityAnalysis.h"
#include "swift/SILOptimizer/Differentiation/DifferentiationInvoker.h"

namespace swift {

namespace autodiff {

class ADContext;

//===----------------------------------------------------------------------===//
// Helpers
//===----------------------------------------------------------------------===//

/// Prints an "[AD] " prefix to `llvm::dbgs()` and returns the debug stream.
/// This is being used to print short debug messages within the AD pass.
raw_ostream &getADDebugStream();

/// Given an element address from an `array.uninitialized_intrinsic` `apply`
/// instruction, returns the `apply` instruction. The element address is either
/// a `pointer_to_address` or `index_addr` instruction to the `RawPointer`
/// result of the instrinsic:
///
///     %result = apply %array.uninitialized_intrinsic : $(Array<T>, RawPointer)
///     (%array, %ptr) = destructure_tuple %result
///     %elt0 = pointer_to_address %ptr to $*T       // element address
///     %index_1 = integer_literal $Builtin.Word, 1
///     %elt1 = index_addr %elt0, %index_1           // element address
///     ...
// TODO(SR-12894): Find a better name and move this general utility to
// ArraySemantic.h.
ApplyInst *getAllocateUninitializedArrayIntrinsicElementAddress(SILValue v);

/// Given a value, finds its single `destructure_tuple` user if the value is
/// tuple-typed and such a user exists.
DestructureTupleInst *getSingleDestructureTupleUser(SILValue value);

/// Returns true if the given original function is a "semantic member accessor".
///
/// "Semantic member accessors" are attached to member properties that have a
/// corresponding tangent stored property in the parent `TangentVector` type.
/// These accessors have special-case pullback generation based on their
/// semantic behavior.
///
/// "Semantic member accessors" currently include:
/// - Stored property accessors. These are implicitly generated.
/// - Property wrapper wrapped value accessors. These are implicitly generated
///   and internally call `var wrappedValue`.
bool isSemanticMemberAccessor(SILFunction *original);

/// Returns true if the given apply site has a "semantic member accessor"
/// callee.
bool hasSemanticMemberAccessorCallee(ApplySite applySite);

/// Given a full apply site, apply the given callback to each of its
/// "direct results".
///
/// - `apply`
/// Special case because `apply` returns a single (possibly tuple-typed) result
/// instead of multiple results. If the `apply` has a single
/// `destructure_tuple` user, treat the `destructure_tuple` results as the
/// `apply` direct results.
///
/// - `begin_apply`
/// Apply callback to each `begin_apply` direct result.
///
/// - `try_apply`
/// Apply callback to each `try_apply` successor basic block argument.
void forEachApplyDirectResult(
    FullApplySite applySite, llvm::function_ref<void(SILValue)> resultCallback);

/// Given a function, gathers all of its formal results (both direct and
/// indirect) in an order defined by its result type. Note that "formal results"
/// refer to result values in the body of the function, not at call sites.
void collectAllFormalResultsInTypeOrder(SILFunction &function,
                                        SmallVectorImpl<SILValue> &results);

/// Given a function, gathers all of its direct results in an order defined by
/// its result type. Note that "formal results" refer to result values in the
/// body of the function, not at call sites.
void collectAllDirectResultsInTypeOrder(SILFunction &function,
                                        SmallVectorImpl<SILValue> &results);

/// Given a function call site, gathers all of its actual results (both direct
/// and indirect) in an order defined by its result type.
void collectAllActualResultsInTypeOrder(
    ApplyInst *ai, ArrayRef<SILValue> extractedDirectResults,
    SmallVectorImpl<SILValue> &results);

/// For an `apply` instruction with active results, compute:
/// - The results of the `apply` instruction, in type order.
/// - The set of minimal parameter and result indices for differentiating the
///   `apply` instruction.
void collectMinimalIndicesForFunctionCall(
    ApplyInst *ai, SILAutoDiffIndices parentIndices,
    const DifferentiableActivityInfo &activityInfo,
    SmallVectorImpl<SILValue> &results, SmallVectorImpl<unsigned> &paramIndices,
    SmallVectorImpl<unsigned> &resultIndices);

/// Returns the underlying instruction for the given SILValue, if it exists,
/// peering through function conversion instructions.
template <class Inst> Inst *peerThroughFunctionConversions(SILValue value) {
  if (auto *inst = dyn_cast<Inst>(value))
    return inst;
  if (auto *cvi = dyn_cast<CopyValueInst>(value))
    return peerThroughFunctionConversions<Inst>(cvi->getOperand());
  if (auto *bbi = dyn_cast<BeginBorrowInst>(value))
    return peerThroughFunctionConversions<Inst>(bbi->getOperand());
  if (auto *tttfi = dyn_cast<ThinToThickFunctionInst>(value))
    return peerThroughFunctionConversions<Inst>(tttfi->getOperand());
  if (auto *cfi = dyn_cast<ConvertFunctionInst>(value))
    return peerThroughFunctionConversions<Inst>(cfi->getOperand());
  if (auto *pai = dyn_cast<PartialApplyInst>(value))
    return peerThroughFunctionConversions<Inst>(pai->getCallee());
  return nullptr;
}

//===----------------------------------------------------------------------===//
// Diagnostic utilities
//===----------------------------------------------------------------------===//

// Returns `v`'s location if it is valid. Otherwise, returns `v`'s function's
// location as as a fallback. Used for diagnostics.
SILLocation getValidLocation(SILValue v);

// Returns `inst`'s location if it is valid. Otherwise, returns `inst`'s
// function's location as as a fallback. Used for diagnostics.
SILLocation getValidLocation(SILInstruction *inst);

//===----------------------------------------------------------------------===//
// Tangent property lookup utilities
//===----------------------------------------------------------------------===//

<<<<<<< HEAD
/// Returns the tangent stored property of `originalField`. On error, emits
/// diagnostic and returns nullptr.
VarDecl *getTangentStoredProperty(ADContext &context, VarDecl *originalField,
                                  SILLocation loc,
                                  DifferentiationInvoker invoker);

/// Returns the tangent stored property of the original stored property
/// referenced by `inst`. On error, emits diagnostic and returns nullptr.
VarDecl *getTangentStoredProperty(ADContext &context,
                                  FieldIndexCacheBase *projectionInst,
=======
/// Returns the tangent stored property of the given original stored property
/// and base type. On error, emits diagnostic and returns nullptr.
VarDecl *getTangentStoredProperty(ADContext &context, VarDecl *originalField,
                                  CanType baseType, SILLocation loc,
                                  DifferentiationInvoker invoker);

/// Returns the tangent stored property of the original stored property
/// referenced by the given projection instruction with the given base type.
/// On error, emits diagnostic and returns nullptr.
VarDecl *getTangentStoredProperty(ADContext &context,
                                  FieldIndexCacheBase *projectionInst,
                                  CanType baseType,
>>>>>>> 48089868
                                  DifferentiationInvoker invoker);

//===----------------------------------------------------------------------===//
// Code emission utilities
//===----------------------------------------------------------------------===//

/// Given a range of elements, joins these into a single value. If there's
/// exactly one element, returns that element. Otherwise, creates a tuple using
/// a `tuple` instruction.
SILValue joinElements(ArrayRef<SILValue> elements, SILBuilder &builder,
                      SILLocation loc);

/// Given a value, extracts all elements to `results` from this value if it has
/// a tuple type. Otherwise, add this value directly to `results`.
void extractAllElements(SILValue value, SILBuilder &builder,
                        SmallVectorImpl<SILValue> &results);

/// Emit a zero value into the given buffer access by calling
/// `AdditiveArithmetic.zero`. The given type must conform to
/// `AdditiveArithmetic`.
void emitZeroIntoBuffer(SILBuilder &builder, CanType type,
                        SILValue bufferAccess, SILLocation loc);

//===----------------------------------------------------------------------===//
// Utilities for looking up derivatives of functions
//===----------------------------------------------------------------------===//

/// Returns a differentiability witness (definition or declaration) exactly
/// matching the specified indices. If none are found in the given `module`,
/// returns `nullptr`.
///
/// \param parameterIndices must be lowered to SIL.
/// \param resultIndices must be lowered to SIL.
SILDifferentiabilityWitness *
getExactDifferentiabilityWitness(SILModule &module, SILFunction *original,
                                 IndexSubset *parameterIndices,
                                 IndexSubset *resultIndices);

/// Finds the derivative configuration (from `@differentiable` and
/// `@derivative` attributes) for `original` whose parameter indices are a
/// minimal superset of the specified AST parameter indices. Returns `None` if
/// no such configuration is found.
///
/// \param parameterIndices must be lowered to SIL.
/// \param minimalASTParameterIndices is an output parameter that is set to the
/// AST indices of the minimal configuration, or to `nullptr` if no such
/// configuration exists.
Optional<AutoDiffConfig>
findMinimalDerivativeConfiguration(AbstractFunctionDecl *original,
                                   IndexSubset *parameterIndices,
                                   IndexSubset *&minimalASTParameterIndices);

/// Returns a differentiability witness for `original` whose parameter indices
/// are a minimal superset of the specified parameter indices and whose result
/// indices match the given result indices, out of all
/// differentiability witnesses that come from AST "@differentiable" or
/// "@differentiating" attributes.
///
/// This function never creates new differentiability witness definitions.
/// However, this function may create new differentiability witness declarations
/// referring to definitions in other modules when these witnesses have not yet
/// been declared in the current module.
///
/// \param module is the SILModule in which to get or create the witnesses.
/// \param parameterIndices must be lowered to SIL.
/// \param resultIndices must be lowered to SIL.
SILDifferentiabilityWitness *getOrCreateMinimalASTDifferentiabilityWitness(
    SILModule &module, SILFunction *original, IndexSubset *parameterIndices,
    IndexSubset *resultIndices);

} // end namespace autodiff

/// Creates arguments in the entry block based on the function type.
inline void createEntryArguments(SILFunction *f) {
  auto *entry = f->getEntryBlock();
  auto conv = f->getConventions();
  auto &ctx = f->getASTContext();
  auto moduleDecl = f->getModule().getSwiftModule();
  assert((entry->getNumArguments() == 0 || conv.getNumSILArguments() == 0) &&
         "Entry already has arguments?!");
  auto createFunctionArgument = [&](SILType type) {
    // Create a dummy parameter declaration.
    // Necessary to prevent crash during argument explosion optimization.
    auto loc = f->getLocation().getSourceLoc();
    auto *decl = new (ctx)
        ParamDecl(loc, loc, Identifier(), loc, Identifier(), moduleDecl);
    decl->setSpecifier(ParamDecl::Specifier::Default);
    entry->createFunctionArgument(type, decl);
  };
  for (auto indResTy :
       conv.getIndirectSILResultTypes(f->getTypeExpansionContext())) {
    if (indResTy.hasArchetype())
      indResTy = indResTy.mapTypeOutOfContext();
    createFunctionArgument(f->mapTypeIntoContext(indResTy).getAddressType());
  }
  for (auto paramTy : conv.getParameterSILTypes(f->getTypeExpansionContext())) {
    if (paramTy.hasArchetype())
      paramTy = paramTy.mapTypeOutOfContext();
    createFunctionArgument(f->mapTypeIntoContext(paramTy));
  }
}

/// Helper class for visiting basic blocks in post-order post-dominance order,
/// based on a worklist algorithm.
class PostOrderPostDominanceOrder {
  SmallVector<DominanceInfoNode *, 16> buffer;
  PostOrderFunctionInfo *postOrderInfo;
  size_t srcIdx = 0;

public:
  /// Constructor.
  /// \p root The root of the post-dominator tree.
  /// \p postOrderInfo The post-order info of the function.
  /// \p capacity Should be the number of basic blocks in the dominator tree to
  ///             reduce memory allocation.
  PostOrderPostDominanceOrder(DominanceInfoNode *root,
                              PostOrderFunctionInfo *postOrderInfo,
                              int capacity = 0)
      : postOrderInfo(postOrderInfo) {
    buffer.reserve(capacity);
    buffer.push_back(root);
  }

  /// Get the next block from the worklist.
  DominanceInfoNode *getNext() {
    if (srcIdx == buffer.size())
      return nullptr;
    return buffer[srcIdx++];
  }

  /// Pushes the dominator children of a block onto the worklist in post-order.
  void pushChildren(DominanceInfoNode *node) {
    pushChildrenIf(node, [](SILBasicBlock *) { return true; });
  }

  /// Conditionally pushes the dominator children of a block onto the worklist
  /// in post-order.
  template <typename Pred>
  void pushChildrenIf(DominanceInfoNode *node, Pred pred) {
    SmallVector<DominanceInfoNode *, 4> children;
    for (auto *child : *node)
      children.push_back(child);
    llvm::sort(children.begin(), children.end(),
               [&](DominanceInfoNode *n1, DominanceInfoNode *n2) {
                 return postOrderInfo->getPONumber(n1->getBlock()) <
                        postOrderInfo->getPONumber(n2->getBlock());
               });
    for (auto *child : children) {
      SILBasicBlock *childBB = child->getBlock();
      if (pred(childBB))
        buffer.push_back(child);
    }
  }
};

/// Cloner that remaps types using the target function's generic environment.
class BasicTypeSubstCloner final
    : public TypeSubstCloner<BasicTypeSubstCloner, SILOptFunctionBuilder> {

  static SubstitutionMap getSubstitutionMap(SILFunction *target) {
    if (auto *targetGenEnv = target->getGenericEnvironment())
      return targetGenEnv->getForwardingSubstitutionMap();
    return SubstitutionMap();
  }

public:
  explicit BasicTypeSubstCloner(SILFunction *original, SILFunction *target)
      : TypeSubstCloner(*target, *original, getSubstitutionMap(target)) {}

  void postProcess(SILInstruction *orig, SILInstruction *cloned) {
    SILClonerWithScopes::postProcess(orig, cloned);
  }

  void cloneFunction() {
    auto &newFunction = Builder.getFunction();
    auto *entry = newFunction.createBasicBlock();
    createEntryArguments(&newFunction);
    SmallVector<SILValue, 8> entryArguments(newFunction.getArguments().begin(),
                                            newFunction.getArguments().end());
    cloneFunctionBody(&Original, entry, entryArguments);
  }
};

} // end namespace swift

#endif // SWIFT_SILOPTIMIZER_MANDATORY_DIFFERENTIATION_COMMON_H<|MERGE_RESOLUTION|>--- conflicted
+++ resolved
@@ -158,18 +158,6 @@
 // Tangent property lookup utilities
 //===----------------------------------------------------------------------===//
 
-<<<<<<< HEAD
-/// Returns the tangent stored property of `originalField`. On error, emits
-/// diagnostic and returns nullptr.
-VarDecl *getTangentStoredProperty(ADContext &context, VarDecl *originalField,
-                                  SILLocation loc,
-                                  DifferentiationInvoker invoker);
-
-/// Returns the tangent stored property of the original stored property
-/// referenced by `inst`. On error, emits diagnostic and returns nullptr.
-VarDecl *getTangentStoredProperty(ADContext &context,
-                                  FieldIndexCacheBase *projectionInst,
-=======
 /// Returns the tangent stored property of the given original stored property
 /// and base type. On error, emits diagnostic and returns nullptr.
 VarDecl *getTangentStoredProperty(ADContext &context, VarDecl *originalField,
@@ -182,7 +170,6 @@
 VarDecl *getTangentStoredProperty(ADContext &context,
                                   FieldIndexCacheBase *projectionInst,
                                   CanType baseType,
->>>>>>> 48089868
                                   DifferentiationInvoker invoker);
 
 //===----------------------------------------------------------------------===//
