--- conflicted
+++ resolved
@@ -4007,19 +4007,6 @@
         return nullptr;
       }
     }
-<<<<<<< HEAD
-=======
-
-    // TODO(TF-654): Class initializers are not yet supported.
-    // Extra JVP/VJP type calculation logic is necessary because classes have
-    // both allocators and initializers.
-    if (isa<ConstructorDecl>(original)) {
-      diags.diagnose(attr->getLocation(),
-                     diag::differentiable_attr_class_init_not_yet_supported);
-      attr->setInvalid();
-      return nullptr;
-    }
->>>>>>> 054d7b99
   }
 
   // Resolve the derivative generic signature.
