//===--- SerializedSILLoader.cpp - A loader for SIL sections --------------===//
//
// This source file is part of the Swift.org open source project
//
// Copyright (c) 2014 - 2017 Apple Inc. and the Swift project authors
// Licensed under Apache License v2.0 with Runtime Library Exception
//
// See https://swift.org/LICENSE.txt for license information
// See https://swift.org/CONTRIBUTORS.txt for the list of Swift project authors
//
//===----------------------------------------------------------------------===//

#define DEBUG_TYPE "serialized-sil-loader"
#include "swift/Serialization/SerializedSILLoader.h"
#include "DeserializeSIL.h"
#include "ModuleFile.h"
#include "swift/Serialization/SerializedModuleLoader.h"
#include "swift/SIL/SILModule.h"
#include "swift/AST/ASTMangler.h"
#include "llvm/Support/Debug.h"

using namespace swift;

SerializedSILLoader::SerializedSILLoader(
    ASTContext &Ctx, SILModule *SILMod,
    DeserializationNotificationHandlerSet *callbacks) {

  // Get a list of SerializedModules from ASTContext.
  // FIXME: Iterating over LoadedModules is not a good way to do this.
  for (auto &Entry : Ctx.LoadedModules) {
    for (auto File : Entry.second->getFiles()) {
      if (auto LoadedAST = dyn_cast<SerializedASTFile>(File)) {
        auto Des = new SILDeserializer(&LoadedAST->File, *SILMod, callbacks);
#ifndef NDEBUG
        SILMod->verify();
#endif
        LoadedSILSections.emplace_back(Des);
      }
    }
  }
}

SerializedSILLoader::~SerializedSILLoader() {}

SILFunction *SerializedSILLoader::lookupSILFunction(SILFunction *Callee,
                                                    bool onlyUpdateLinkage) {
  // It is possible that one module has a declaration of a SILFunction, while
  // another has the full definition.
  SILFunction *retVal = nullptr;
  for (auto &Des : LoadedSILSections) {
    if (auto Func = Des->lookupSILFunction(Callee, onlyUpdateLinkage)) {
      LLVM_DEBUG(llvm::dbgs() << "Deserialized " << Func->getName() << " from "
                 << Des->getModuleIdentifier().str() << "\n");
      if (!Func->empty())
        return Func;
      retVal = Func;
    }
  }
  return retVal;
}

SILFunction *SerializedSILLoader::lookupSILFunction(StringRef Name,
                                                    bool declarationOnly,
                                                    Optional<SILLinkage> Linkage) {
  // It is possible that one module has a declaration of a SILFunction, while
  // another has the full definition.
  SILFunction *retVal = nullptr;
  for (auto &Des : LoadedSILSections) {
    if (auto Func = Des->lookupSILFunction(Name, declarationOnly)) {
      LLVM_DEBUG(llvm::dbgs() << "Deserialized " << Func->getName() << " from "
                 << Des->getModuleIdentifier().str() << "\n");
      if (Linkage) {
        // This is not the linkage we are looking for.
        if (Func->getLinkage() != *Linkage) {
          LLVM_DEBUG(llvm::dbgs()
                     << "Wrong linkage for Function: "
                     << Func->getName() << " : "
                     << (int)Func->getLinkage() << "\n");
          Des->invalidateFunction(Func);
          Func->getModule().eraseFunction(Func);
          continue;
        }
      }
      if (!Func->empty() || declarationOnly)
        return Func;
      retVal = Func;
    }
  }
  return retVal;
}

bool SerializedSILLoader::hasSILFunction(StringRef Name,
                                         Optional<SILLinkage> Linkage) {
  // It is possible that one module has a declaration of a SILFunction, while
  // another has the full definition.
  SILFunction *retVal = nullptr;
  for (auto &Des : LoadedSILSections) {
    if (Des->hasSILFunction(Name, Linkage))
      return true;
  }
  return retVal;
}


SILVTable *SerializedSILLoader::lookupVTable(const ClassDecl *C) {
  Mangle::ASTMangler mangler;
  std::string mangledClassName = mangler.mangleNominalType(C);

  for (auto &Des : LoadedSILSections) {
    if (auto VT = Des->lookupVTable(mangledClassName))
      return VT;
  }
  return nullptr;
}

SILWitnessTable *SerializedSILLoader::lookupWitnessTable(SILWitnessTable *WT) {
  for (auto &Des : LoadedSILSections)
    if (auto wT = Des->lookupWitnessTable(WT))
      return wT;
  return nullptr;
}

SILDefaultWitnessTable *SerializedSILLoader::
lookupDefaultWitnessTable(SILDefaultWitnessTable *WT) {
  for (auto &Des : LoadedSILSections)
    if (auto wT = Des->lookupDefaultWitnessTable(WT))
      return wT;
  return nullptr;
}

<<<<<<< HEAD
// SWIFT_ENABLE_TENSORFLOW
=======
>>>>>>> b4386f43
SILDifferentiabilityWitness *
SerializedSILLoader::lookupDifferentiabilityWitness(
    SILDifferentiabilityWitnessKey key) {
  Mangle::ASTMangler mangler;
  std::string mangledKey = mangler.mangleSILDifferentiabilityWitnessKey(key);
  // It is possible that one module has a declaration of a
  // SILDifferentiabilityWitness, while another has the full definition.
<<<<<<< HEAD
  SILDifferentiabilityWitness *wit = nullptr;
  for (auto &Des : LoadedSILSections) {
    wit = Des->lookupDifferentiabilityWitness(mangledKey);
    if (wit && wit->isDefinition())
      return wit;
  }
  return wit;
}
// SWIFT_ENABLE_TENSORFLOW END
=======
  SILDifferentiabilityWitness *dw = nullptr;
  for (auto &Des : LoadedSILSections) {
    dw = Des->lookupDifferentiabilityWitness(mangledKey);
    if (dw && dw->isDefinition())
      return dw;
  }
  return dw;
}
>>>>>>> b4386f43

void SerializedSILLoader::invalidateCaches() {
  for (auto &Des : LoadedSILSections)
    Des->invalidateFunctionCache();
}

bool SerializedSILLoader::invalidateFunction(SILFunction *F) {
  for (auto &Des : LoadedSILSections)
    if (Des->invalidateFunction(F))
      return true;
  return false;
}

void SerializedSILLoader::getAll() {
  for (auto &Des : LoadedSILSections)
    Des->getAll();
}

// FIXME: Not the best interface. We know exactly which FileUnits may have SIL
// those in the main module.
void SerializedSILLoader::getAllForModule(Identifier Mod,
                                          FileUnit *PrimaryFile) {
  for (auto &Des : LoadedSILSections) {
    if (Des->getModuleIdentifier() == Mod) {
      Des->getAll(PrimaryFile ?
                  Des->getFile() != PrimaryFile : false);
    }
  }
}

void SerializedSILLoader::getAllSILFunctions() {
  for (auto &Des : LoadedSILSections)
    Des->getAllSILFunctions();
}

/// Deserialize all VTables in all SILModules.
void SerializedSILLoader::getAllVTables() {
  for (auto &Des : LoadedSILSections)
    Des->getAllVTables();
}

/// Deserialize all WitnessTables in all SILModules.
void SerializedSILLoader::getAllWitnessTables() {
  for (auto &Des : LoadedSILSections)
    Des->getAllWitnessTables();
}

/// Deserialize all DefaultWitnessTables in all SILModules.
void SerializedSILLoader::getAllDefaultWitnessTables() {
  for (auto &Des : LoadedSILSections)
    Des->getAllDefaultWitnessTables();
}

/// Deserialize all Properties in all SILModules.
void SerializedSILLoader::getAllProperties() {
  for (auto &Des : LoadedSILSections)
    Des->getAllProperties();
}

// SWIFT_ENABLE_TENSORFLOW
/// Deserialize all DifferentiabilityWitnesses in all SILModules.
void SerializedSILLoader::getAllDifferentiabilityWitnesses() {
  for (auto &Des : LoadedSILSections)
    Des->getAllDifferentiabilityWitnesses();
}
// SWIFT_ENABLE_TENSORFLOW END<|MERGE_RESOLUTION|>--- conflicted
+++ resolved
@@ -128,10 +128,6 @@
   return nullptr;
 }
 
-<<<<<<< HEAD
-// SWIFT_ENABLE_TENSORFLOW
-=======
->>>>>>> b4386f43
 SILDifferentiabilityWitness *
 SerializedSILLoader::lookupDifferentiabilityWitness(
     SILDifferentiabilityWitnessKey key) {
@@ -139,17 +135,6 @@
   std::string mangledKey = mangler.mangleSILDifferentiabilityWitnessKey(key);
   // It is possible that one module has a declaration of a
   // SILDifferentiabilityWitness, while another has the full definition.
-<<<<<<< HEAD
-  SILDifferentiabilityWitness *wit = nullptr;
-  for (auto &Des : LoadedSILSections) {
-    wit = Des->lookupDifferentiabilityWitness(mangledKey);
-    if (wit && wit->isDefinition())
-      return wit;
-  }
-  return wit;
-}
-// SWIFT_ENABLE_TENSORFLOW END
-=======
   SILDifferentiabilityWitness *dw = nullptr;
   for (auto &Des : LoadedSILSections) {
     dw = Des->lookupDifferentiabilityWitness(mangledKey);
@@ -158,7 +143,6 @@
   }
   return dw;
 }
->>>>>>> b4386f43
 
 void SerializedSILLoader::invalidateCaches() {
   for (auto &Des : LoadedSILSections)
