//===--- AutoDiff.h - Swift Differentiable Programming --------------------===//
//
// This source file is part of the Swift.org open source project
//
// Copyright (c) 2014 - 2017 Apple Inc. and the Swift project authors
// Licensed under Apache License v2.0 with Runtime Library Exception
//
// See https://swift.org/LICENSE.txt for license information
// See https://swift.org/CONTRIBUTORS.txt for the list of Swift project authors
//
//===----------------------------------------------------------------------===//
//
//  SWIFT_ENABLE_TENSORFLOW
//  This file defines AST support for the experimental differentiable
//  programming feature.
//
//===----------------------------------------------------------------------===//

#ifndef SWIFT_AST_AUTODIFF_H
#define SWIFT_AST_AUTODIFF_H

#include "swift/AST/GenericSignature.h"
#include "swift/AST/Identifier.h"
#include "swift/AST/IndexSubset.h"
#include "swift/AST/Type.h"
#include "swift/Basic/LLVM.h"
#include "swift/Basic/Range.h"
#include "swift/Basic/SourceLoc.h"
#include "llvm/ADT/ArrayRef.h"
#include "llvm/ADT/DenseMap.h"
#include "llvm/ADT/SmallBitVector.h"
#include "llvm/ADT/StringExtras.h"
#include "llvm/Support/raw_ostream.h"

namespace swift {

class ASTContext;
class AnyFunctionType;
class SILFunctionType;
typedef CanTypeWrapper<SILFunctionType> CanSILFunctionType;
enum class SILLinkage : uint8_t;

enum class DifferentiabilityKind : uint8_t {
  NonDifferentiable = 0,
  Normal = 1,
  Linear = 2
};

/// The kind of an linear map.
struct AutoDiffLinearMapKind {
  enum innerty : uint8_t {
    // The differential function.
    Differential = 0,
    // The pullback function.
    Pullback = 1
  } rawValue;

  AutoDiffLinearMapKind() = default;
  AutoDiffLinearMapKind(innerty rawValue) : rawValue(rawValue) {}
  operator innerty() const { return rawValue; }
};

/// The kind of a derivative function.
struct AutoDiffDerivativeFunctionKind {
  enum innerty : uint8_t {
    // The Jacobian-vector products function.
    JVP = 0,
    // The vector-Jacobian products function.
    VJP = 1
  } rawValue;

  AutoDiffDerivativeFunctionKind() = default;
  AutoDiffDerivativeFunctionKind(innerty rawValue) : rawValue(rawValue) {}
  AutoDiffDerivativeFunctionKind(AutoDiffLinearMapKind linMapKind)
      : rawValue(static_cast<innerty>(linMapKind.rawValue)) {}
  explicit AutoDiffDerivativeFunctionKind(StringRef string);
  operator innerty() const { return rawValue; }
  AutoDiffLinearMapKind getLinearMapKind() {
    return (AutoDiffLinearMapKind::innerty)rawValue;
  }
};

struct NormalDifferentiableFunctionTypeComponent {
  enum innerty : unsigned {
    Original = 0,
    JVP = 1,
    VJP = 2
  } rawValue;

  NormalDifferentiableFunctionTypeComponent() = default;
  NormalDifferentiableFunctionTypeComponent(innerty rawValue)
      : rawValue(rawValue) {}
  NormalDifferentiableFunctionTypeComponent(
      AutoDiffDerivativeFunctionKind kind);
  explicit NormalDifferentiableFunctionTypeComponent(unsigned rawValue)
      : NormalDifferentiableFunctionTypeComponent((innerty)rawValue) {}
  explicit NormalDifferentiableFunctionTypeComponent(StringRef name);
  operator innerty() const { return rawValue; }

  Optional<AutoDiffDerivativeFunctionKind> getAsDerivativeFunctionKind() const;
};

struct LinearDifferentiableFunctionTypeComponent {
  enum innerty : unsigned {
    Original = 0,
    Transpose = 1,
  } rawValue;

  LinearDifferentiableFunctionTypeComponent() = default;
  LinearDifferentiableFunctionTypeComponent(innerty rawValue)
      : rawValue(rawValue) {}
  explicit LinearDifferentiableFunctionTypeComponent(unsigned rawValue)
      : LinearDifferentiableFunctionTypeComponent((innerty)rawValue) {}
  explicit LinearDifferentiableFunctionTypeComponent(StringRef name);
  operator innerty() const { return rawValue; }
};

class ParsedAutoDiffParameter {
public:
  enum class Kind { Named, Ordered, Self };

private:
  SourceLoc Loc;
  Kind Kind;
  union Value {
    struct { Identifier Name; }; // Named
    struct { unsigned Index; }; // Ordered
    struct {};                  // Self
    Value(Identifier name) : Name(name) {}
    Value(unsigned index) : Index(index) {}
    Value() {}
  } V;

public:
  ParsedAutoDiffParameter(SourceLoc loc, enum Kind kind, Value value)
      : Loc(loc), Kind(kind), V(value) {}
  
  ParsedAutoDiffParameter(SourceLoc loc, enum Kind kind, unsigned index)
      : Loc(loc), Kind(kind), V(index) {}

  static ParsedAutoDiffParameter getNamedParameter(SourceLoc loc,
                                                   Identifier name) {
    return { loc, Kind::Named, name };
  }
  
  static ParsedAutoDiffParameter getOrderedParameter(SourceLoc loc,
                                                     unsigned index) {
    return { loc, Kind::Ordered, index };
  }

  static ParsedAutoDiffParameter getSelfParameter(SourceLoc loc) {
    return { loc, Kind::Self, {} };
  }

  Identifier getName() const {
    assert(Kind == Kind::Named);
    return V.Name;
  }
  
  unsigned getIndex() const {
    return V.Index;
  }

  enum Kind getKind() const {
    return Kind;
  }

  SourceLoc getLoc() const {
    return Loc;
  }

  bool isEqual(const ParsedAutoDiffParameter &other) const {
    if (getKind() != other.getKind())
      return false;
    if (getKind() == Kind::Named)
      return getName() == other.getName();
    return getKind() == Kind::Self;
  }
};

/// SIL-level automatic differentiation indices. Consists of a source index,
/// i.e. index of the dependent result to differentiate from, and parameter
/// indices, i.e. index of independent parameters to differentiate with
/// respect to.
///
/// When a function is curried, parameter indices can refer to parameters from
/// all parameter lists. When differentiating such functions, we treat them as
/// fully uncurried.
struct SILAutoDiffIndices {
  /// The index of the dependent result to differentiate from.
  unsigned source;
  /// Independent parameters to differentiate with respect to. The bits
  /// correspond to the function's parameters in order. For example,
  ///
  ///   Function type: (A, B, C) -> R
  ///   Bits: [A][B][C]
  ///
  /// When the function is curried, the bits for the first parameter list come
  /// last. For example,
  ///
  ///   Function type: (A, B) -> (C, D) -> R
  ///   Bits: [C][D][A][B]
  ///
  IndexSubset *parameters;

  /// Creates a set of AD indices from the given source index and a bit vector
  /// representing parameter indices.
  /*implicit*/ SILAutoDiffIndices(unsigned source,
                                  IndexSubset *parameters)
      : source(source), parameters(parameters) {}

  bool operator==(const SILAutoDiffIndices &other) const;

  bool operator!=(const SILAutoDiffIndices &other) const {
    return !(*this == other);
  };

  /// Queries whether the function's parameter with index `parameterIndex` is
  /// one of the parameters to differentiate with respect to.
  bool isWrtParameter(unsigned parameterIndex) const {
    return parameterIndex < parameters->getCapacity() &&
           parameters->contains(parameterIndex);
  }

  void print(llvm::raw_ostream &s = llvm::outs()) const {
    s << "(source=" << source << " parameters=(";
    interleave(parameters->getIndices(),
               [&s](unsigned p) { s << p; }, [&s]{ s << ' '; });
    s << "))";
  }

  std::string mangle() const {
    std::string result = "src_" + llvm::utostr(source) + "_wrt_";
    interleave(parameters->getIndices(),
               [&](unsigned idx) { result += llvm::utostr(idx); },
               [&] { result += '_'; });
    return result;
  }
};

inline llvm::raw_ostream &operator<<(llvm::raw_ostream &s,
                                     const SILAutoDiffIndices &indices) {
  indices.print(s);
  return s;
}

/// Identifies an autodiff derivative function configuration:
/// - Parameter indices.
/// - Result indices.
/// - Derivative generic signature (optional).
struct AutoDiffConfig {
  IndexSubset *parameterIndices;
  IndexSubset *resultIndices;
<<<<<<< HEAD
  GenericSignature *derivativeGenericSignature;

  /*implicit*/ AutoDiffConfig(IndexSubset *parameterIndices,
                              IndexSubset *resultIndices,
                              GenericSignature *derivativeGenericSignature)
      : parameterIndices(parameterIndices), resultIndices(resultIndices),
        derivativeGenericSignature(derivativeGenericSignature) {}
=======
  GenericSignatureImpl* derivativeGenericSignature;
>>>>>>> 26c8f072
};

/// In conjunction with the original function declaration, identifies an
/// autodiff derivative function.
///
/// Is uniquely allocated within an ASTContext so that it can be hashed and
/// compared by opaque pointer value.
class AutoDiffDerivativeFunctionIdentifier : public llvm::FoldingSetNode {
  const AutoDiffDerivativeFunctionKind kind;
  IndexSubset *const parameterIndices;

  AutoDiffDerivativeFunctionIdentifier(
      AutoDiffDerivativeFunctionKind kind, IndexSubset *parameterIndices) :
    kind(kind), parameterIndices(parameterIndices) {}

public:
  AutoDiffDerivativeFunctionKind getKind() const { return kind; }
  IndexSubset *getParameterIndices() const {
    return parameterIndices;
  }

  static AutoDiffDerivativeFunctionIdentifier *get(
      AutoDiffDerivativeFunctionKind kind,
      IndexSubset *parameterIndices, ASTContext &C);

  void Profile(llvm::FoldingSetNodeID &ID) {
    ID.AddInteger(kind);
    ID.AddPointer(parameterIndices);
  }
};

/// The key type used for uniquing `SILDifferentiabilityWitness` in
/// `SILModule`: original function name, parameter indices, result indices, and
/// derivative generic signature.
using SILDifferentiabilityWitnessKey = std::pair<StringRef, AutoDiffConfig>;

/// Automatic differentiation utility namespace.
namespace autodiff {
/// Appends the subset's parameter's types to `result`, in the order in
/// which they appear in the function type.
void getSubsetParameterTypes(IndexSubset *indices,
                             AnyFunctionType *type,
                             SmallVectorImpl<Type> &result,
                             bool reverseCurryLevels = false);

/// Returns an index subset for the SIL function parameters corresponding to the
/// parameters in this subset. In particular, this explodes tuples. For example,
///
///   functionType = (A, B, C) -> R
///   if "A" and "C" are in the set,
///   ==> returns 101
///   (because the lowered SIL type is (A, B, C) -> R)
///
///   functionType = (Self) -> (A, B, C) -> R
///   if "Self" and "C" are in the set,
///   ==> returns 0011
///   (because the lowered SIL type is (A, B, C, Self) -> R)
///
///   functionType = (A, (B, C), D) -> R
///   if "A" and "(B, C)" are in the set,
///   ==> returns 1110
///   (because the lowered SIL type is (A, B, C, D) -> R)
///
/// Note:
/// - The function must not be curried unless it's a method. Otherwise, the
///   behavior is undefined.
/// - For methods, whether the self parameter is set is represented by the
///   inclusion of the `0` index in `indices`.
IndexSubset *getLoweredParameterIndices(IndexSubset *indices,
                                        AnyFunctionType *type);

/// Retrieve config from the function name of a variant of
/// `Builtin.autodiffApply`, e.g. `Builtin.autodiffApply_jvp_arity2_order1`.
/// Returns true if the function name is parsed successfully.
bool getBuiltinAutoDiffApplyConfig(StringRef operationName,
                                   AutoDiffDerivativeFunctionKind &kind,
                                   unsigned &arity, bool &rethrows);

/// Computes the correct linkage for a derivative function given the linkage of
/// the original function. If the original linkage is not external and
/// `isDerivativeFnExported` is true, use the original function's linkage.
/// Otherwise, return hidden linkage.
SILLinkage getAutoDiffDerivativeFunctionLinkage(SILLinkage originalLinkage,
                                                bool isDerivativeFnExported);

} // end namespace autodiff

class BuiltinFloatType;
class NominalOrBoundGenericNominalType;
class TupleType;

/// A type that represents a vector space.
class VectorSpace {
public:
  /// A tangent space kind.
  enum class Kind {
    /// A type that conforms to `AdditiveArithmetic`.
    Vector,
    /// A product of vector spaces as a tuple.
    Tuple,
    /// A function type whose innermost result conforms to `AdditiveArithmetic`.
    Function
  };

private:
  Kind kind;
  union Value {
    // Vector
    Type vectorType;
    // Tuple
    TupleType *tupleType;
    // Function
    AnyFunctionType *functionType;

    Value(Type vectorType) : vectorType(vectorType) {}
    Value(TupleType *tupleType) : tupleType(tupleType) {}
    Value(AnyFunctionType *functionType) : functionType(functionType) {}
  } value;

  VectorSpace(Kind kind, Value value)
      : kind(kind), value(value) {}

public:
  VectorSpace() = delete;

  static VectorSpace getVector(Type vectorType) {
    return {Kind::Vector, vectorType};
  }
  static VectorSpace getTuple(TupleType *tupleTy) {
    return {Kind::Tuple, tupleTy};
  }
  static VectorSpace getFunction(AnyFunctionType *fnTy) {
    return {Kind::Function, fnTy};
  }

  bool isVector() const { return kind == Kind::Vector; }
  bool isTuple() const { return kind == Kind::Tuple; }

  Kind getKind() const { return kind; }
  Type getVector() const {
    assert(kind == Kind::Vector);
    return value.vectorType;
  }
  TupleType *getTuple() const {
    assert(kind == Kind::Tuple);
    return value.tupleType;
  }
  AnyFunctionType *getFunction() const {
    assert(kind == Kind::Function);
    return value.functionType;
  }

  Type getType() const;
  CanType getCanonicalType() const;
  NominalTypeDecl *getNominal() const;
};

} // end namespace swift

namespace llvm {

using swift::AutoDiffConfig;
using swift::AutoDiffDerivativeFunctionKind;
using swift::GenericSignatureImpl;
using swift::IndexSubset;
using swift::SILAutoDiffIndices;

template<typename T> struct DenseMapInfo;

template<> struct DenseMapInfo<AutoDiffConfig> {
  static AutoDiffConfig getEmptyKey() {
    auto *ptr = llvm::DenseMapInfo<void *>::getEmptyKey();
    return {static_cast<IndexSubset *>(ptr), static_cast<IndexSubset *>(ptr),
            static_cast<GenericSignatureImpl *>(ptr)};
  }

  static AutoDiffConfig getTombstoneKey() {
    auto *ptr = llvm::DenseMapInfo<void *>::getTombstoneKey();
    return {static_cast<IndexSubset *>(ptr), static_cast<IndexSubset *>(ptr),
            static_cast<GenericSignatureImpl *>(ptr)};
  }

  static unsigned getHashValue(const AutoDiffConfig &Val) {
    unsigned combinedHash = hash_combine(
        ~1U, DenseMapInfo<void *>::getHashValue(Val.parameterIndices),
        DenseMapInfo<void *>::getHashValue(Val.resultIndices),
        DenseMapInfo<void *>::getHashValue(Val.derivativeGenericSignature));
    return combinedHash;
  }

  static bool isEqual(const AutoDiffConfig &LHS, const AutoDiffConfig &RHS) {
    return LHS.parameterIndices == RHS.parameterIndices &&
        LHS.resultIndices == RHS.resultIndices &&
        LHS.derivativeGenericSignature == RHS.derivativeGenericSignature;
  }
};

template<> struct DenseMapInfo<SILAutoDiffIndices> {
  static SILAutoDiffIndices getEmptyKey() {
    return { DenseMapInfo<unsigned>::getEmptyKey(), nullptr };
  }

  static SILAutoDiffIndices getTombstoneKey() {
    return { DenseMapInfo<unsigned>::getTombstoneKey(), nullptr };
  }

  static unsigned getHashValue(const SILAutoDiffIndices &Val) {
    unsigned combinedHash =
      hash_combine(~1U, DenseMapInfo<unsigned>::getHashValue(Val.source),
                   hash_combine_range(Val.parameters->begin(),
                                      Val.parameters->end()));
    return combinedHash;
  }

  static bool isEqual(const SILAutoDiffIndices &LHS,
                      const SILAutoDiffIndices &RHS) {
    return LHS == RHS;
  }
};

} // end namespace llvm

#endif // SWIFT_AST_AUTODIFF_H<|MERGE_RESOLUTION|>--- conflicted
+++ resolved
@@ -251,17 +251,13 @@
 struct AutoDiffConfig {
   IndexSubset *parameterIndices;
   IndexSubset *resultIndices;
-<<<<<<< HEAD
-  GenericSignature *derivativeGenericSignature;
+  GenericSignatureImpl* derivativeGenericSignature;
 
   /*implicit*/ AutoDiffConfig(IndexSubset *parameterIndices,
                               IndexSubset *resultIndices,
-                              GenericSignature *derivativeGenericSignature)
+                              GenericSignatureImpl *derivativeGenericSignature)
       : parameterIndices(parameterIndices), resultIndices(resultIndices),
         derivativeGenericSignature(derivativeGenericSignature) {}
-=======
-  GenericSignatureImpl* derivativeGenericSignature;
->>>>>>> 26c8f072
 };
 
 /// In conjunction with the original function declaration, identifies an
