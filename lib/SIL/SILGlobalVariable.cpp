--- conflicted
+++ resolved
@@ -106,10 +106,6 @@
     }
     case SILInstructionKind::StringLiteralInst:
       switch (cast<StringLiteralInst>(I)->getEncoding()) {
-<<<<<<< HEAD
-        // SWIFT_ENABLE_TENSORFLOW
-=======
->>>>>>> b8cb40b9
         case StringLiteralInst::Encoding::Bytes:
         case StringLiteralInst::Encoding::UTF8:
         case StringLiteralInst::Encoding::UTF16:
