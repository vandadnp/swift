--- conflicted
+++ resolved
@@ -4113,10 +4113,6 @@
 ERROR(attr_only_on_parameters_of_differentiable,none,
       "'%0' may only be used on parameters of '@differentiable' function "
       "types", (StringRef))
-<<<<<<< HEAD
-// SWIFT_ENABLE_TENSORFLOW
-=======
->>>>>>> 209deeab
 ERROR(differentiable_function_type_invalid_parameter,none,
       "parameter type '%0' does not conform to 'Differentiable'"
       "%select{| and satisfy '%0 == %0.TangentVector'}1, but the enclosing "
@@ -4129,13 +4125,9 @@
       "%select{| and satisfy '%0 == %0.TangentVector'}1, but the enclosing "
       "function type is '@differentiable%select{|(linear)}1'",
       (StringRef, bool))
-<<<<<<< HEAD
 ERROR(attr_differentiable_no_vjp_or_jvp_when_linear,none,
       "cannot specify 'vjp:' or 'jvp:' for linear functions; use "
       "'transpose:' instead", ())
-// SWIFT_ENABLE_TENSORFLOW END
-=======
->>>>>>> 209deeab
 
 // SIL
 ERROR(opened_non_protocol,none,
