--- conflicted
+++ resolved
@@ -1093,22 +1093,6 @@
 NOTE(unbound_generic_parameter_explicit_fix,none,
      "explicitly specify the generic arguments to fix this issue", ())
 
-<<<<<<< HEAD
-// SWIFT_ENABLE_TENSORFLOW
-ERROR(invalid_dynamic_callable_type,none,
-      "@dynamicCallable attribute requires %0 to have either a valid, "
-      "non-generic 'dynamicallyCall(withArguments:)' method or "
-      "'dynamicallyCall(withKeywordArguments:)' method", (Type))
-ERROR(missing_dynamic_callable_kwargs_method,none,
-      "@dynamicCallable type %0 cannot be applied with keyword arguments; "
-      "missing `dynamicCall(withKeywordArguments:)` method",
-      (Type))
-ERROR(ambiguous_dynamic_callable_method,none,
-      "@dynamicCallable attribute does not support ambiguous method %0",
-      (DeclName))
-
-ERROR(type_invalid_dml,none,
-=======
 ERROR(invalid_dynamic_callable_type,none,
       "@dynamicCallable attribute requires %0 to have either a valid "
       "'dynamicallyCall(withArguments:)' method or "
@@ -1118,7 +1102,6 @@
       "missing 'dynamicCall(withKeywordArguments:)' method", (Type))
 
 ERROR(invalid_dynamic_member_lookup_type,none,
->>>>>>> a820992c
       "@dynamicMemberLookup attribute requires %0 to have a "
       "'subscript(dynamicMember:)' method with an "
       "'ExpressibleByStringLiteral' parameter", (Type))
