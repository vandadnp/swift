//===--- CompilerInvocation.cpp - CompilerInvocation methods --------------===//
//
// This source file is part of the Swift.org open source project
//
// Copyright (c) 2014 - 2019 Apple Inc. and the Swift project authors
// Licensed under Apache License v2.0 with Runtime Library Exception
//
// See https://swift.org/LICENSE.txt for license information
// See https://swift.org/CONTRIBUTORS.txt for the list of Swift project authors
//
//===----------------------------------------------------------------------===//

#include "swift/Frontend/Frontend.h"

#include "ArgsToFrontendOptionsConverter.h"
#include "swift/AST/DiagnosticsFrontend.h"
#include "swift/Basic/Platform.h"
#include "swift/Option/Options.h"
#include "swift/Option/SanitizerOptions.h"
#include "swift/Strings.h"
#include "llvm/ADT/STLExtras.h"
#include "llvm/ADT/Triple.h"
#include "llvm/Option/Arg.h"
#include "llvm/Option/ArgList.h"
#include "llvm/Option/Option.h"
#include "llvm/Support/FileSystem.h"
#include "llvm/Support/LineIterator.h"
#include "llvm/Support/Path.h"
#include "llvm/Support/Process.h"

using namespace swift;
using namespace llvm::opt;

/// The path for Swift libraries in the OS on Darwin.
#define DARWIN_OS_LIBRARY_PATH "/usr/lib/swift"

static constexpr const char *const localeCodes[] = {
#define SUPPORTED_LOCALE(Code, Language) #Code,
#include "swift/AST/LocalizationLanguages.def"
};

swift::CompilerInvocation::CompilerInvocation() {
  setTargetTriple(llvm::sys::getDefaultTargetTriple());
}

void CompilerInvocation::computeRuntimeResourcePathFromExecutablePath(
    StringRef mainExecutablePath, bool shared,
    llvm::SmallVectorImpl<char> &runtimeResourcePath) {
  runtimeResourcePath.append(mainExecutablePath.begin(),
                             mainExecutablePath.end());

  llvm::sys::path::remove_filename(runtimeResourcePath); // Remove /swift
  llvm::sys::path::remove_filename(runtimeResourcePath); // Remove /bin
  appendSwiftLibDir(runtimeResourcePath, shared);
}

void CompilerInvocation::appendSwiftLibDir(llvm::SmallVectorImpl<char> &path,
                                      bool shared) {
  llvm::sys::path::append(path, "lib", shared ? "swift" : "swift_static");
}

void CompilerInvocation::setMainExecutablePath(StringRef Path) {
  FrontendOpts.MainExecutablePath = Path.str();
  llvm::SmallString<128> LibPath;
  computeRuntimeResourcePathFromExecutablePath(
      Path, FrontendOpts.UseSharedResourceFolder, LibPath);
  setRuntimeResourcePath(LibPath.str());

  llvm::SmallString<128> DiagnosticDocsPath(Path);
  llvm::sys::path::remove_filename(DiagnosticDocsPath); // Remove /swift
  llvm::sys::path::remove_filename(DiagnosticDocsPath); // Remove /bin
  llvm::sys::path::append(DiagnosticDocsPath, "share", "doc", "swift",
                          "diagnostics");
  DiagnosticOpts.DiagnosticDocumentationPath = std::string(DiagnosticDocsPath.str());

  // Compute the path to the diagnostic translations in the toolchain/build.
  llvm::SmallString<128> DiagnosticMessagesDir(Path);
  llvm::sys::path::remove_filename(DiagnosticMessagesDir); // Remove /swift
  llvm::sys::path::remove_filename(DiagnosticMessagesDir); // Remove /bin
  llvm::sys::path::append(DiagnosticMessagesDir, "share", "swift", "diagnostics");
  DiagnosticOpts.LocalizationPath = std::string(DiagnosticMessagesDir.str());
}

void CompilerInvocation::setDefaultPrebuiltCacheIfNecessary() {

  if (!FrontendOpts.PrebuiltModuleCachePath.empty())
    return;
  if (SearchPathOpts.RuntimeResourcePath.empty())
    return;

  SmallString<64> defaultPrebuiltPath{SearchPathOpts.RuntimeResourcePath};
  StringRef platform;
  if (tripleIsMacCatalystEnvironment(LangOpts.Target)) {
    // The prebuilt cache for macCatalyst is the same as the one for macOS, not iOS
    // or a separate location of its own.
    platform = "macosx";
  } else {
    platform = getPlatformNameForTriple(LangOpts.Target);
  }
  llvm::sys::path::append(defaultPrebuiltPath, platform, "prebuilt-modules");

  // If the SDK version is given, we should check if SDK-versioned prebuilt
  // module cache is available and use it if so.
  if (auto ver = LangOpts.SDKVersion) {
    // "../macosx/prebuilt-modules"
    SmallString<64> defaultPrebuiltPathWithSDKVer = defaultPrebuiltPath;
    // "../macosx/prebuilt-modules/10.15"
    llvm::sys::path::append(defaultPrebuiltPathWithSDKVer, ver->getAsString());
    // If the versioned prebuilt module cache exists in the disk, use it.
    if (llvm::sys::fs::exists(defaultPrebuiltPathWithSDKVer)) {
      FrontendOpts.PrebuiltModuleCachePath = std::string(defaultPrebuiltPathWithSDKVer.str());
      return;
    }
  }
  FrontendOpts.PrebuiltModuleCachePath = std::string(defaultPrebuiltPath.str());
}

static void updateRuntimeLibraryPaths(SearchPathOptions &SearchPathOpts,
                                      llvm::Triple &Triple) {
  llvm::SmallString<128> LibPath(SearchPathOpts.RuntimeResourcePath);

  StringRef LibSubDir = getPlatformNameForTriple(Triple);
  if (tripleIsMacCatalystEnvironment(Triple))
    LibSubDir = "maccatalyst";

  llvm::sys::path::append(LibPath, LibSubDir);
  SearchPathOpts.RuntimeLibraryPaths.clear();
  SearchPathOpts.RuntimeLibraryPaths.push_back(std::string(LibPath.str()));
  if (Triple.isOSDarwin())
    SearchPathOpts.RuntimeLibraryPaths.push_back(DARWIN_OS_LIBRARY_PATH);

  // Set up the import paths containing the swiftmodules for the libraries in
  // RuntimeLibraryPath.
  SearchPathOpts.RuntimeLibraryImportPaths.clear();

  // If this is set, we don't want any runtime import paths.
  if (SearchPathOpts.SkipRuntimeLibraryImportPaths)
    return;

  if (!Triple.isOSDarwin())
    llvm::sys::path::append(LibPath, swift::getMajorArchitectureName(Triple));
  SearchPathOpts.RuntimeLibraryImportPaths.push_back(std::string(LibPath.str()));

  if (!SearchPathOpts.SDKPath.empty()) {
    if (tripleIsMacCatalystEnvironment(Triple)) {
      LibPath = SearchPathOpts.SDKPath;
      llvm::sys::path::append(LibPath, "System", "iOSSupport");
      llvm::sys::path::append(LibPath, "usr", "lib", "swift");
      SearchPathOpts.RuntimeLibraryImportPaths.push_back(std::string(LibPath.str()));
    }

    LibPath = SearchPathOpts.SDKPath;
    llvm::sys::path::append(LibPath, "usr", "lib", "swift");
    if (!Triple.isOSDarwin()) {
      llvm::sys::path::append(LibPath, getPlatformNameForTriple(Triple));
      llvm::sys::path::append(LibPath, swift::getMajorArchitectureName(Triple));
    }
    SearchPathOpts.RuntimeLibraryImportPaths.push_back(std::string(LibPath.str()));
  }
}

static void
setIRGenOutputOptsFromFrontendOptions(IRGenOptions &IRGenOpts,
                                      const FrontendOptions &FrontendOpts) {
  // Set the OutputKind for the given Action.
  IRGenOpts.OutputKind = [](FrontendOptions::ActionType Action) {
    switch (Action) {
    case FrontendOptions::ActionType::EmitIR:
      return IRGenOutputKind::LLVMAssembly;
    case FrontendOptions::ActionType::EmitBC:
      return IRGenOutputKind::LLVMBitcode;
    case FrontendOptions::ActionType::EmitAssembly:
      return IRGenOutputKind::NativeAssembly;
    case FrontendOptions::ActionType::Immediate:
      return IRGenOutputKind::Module;
    case FrontendOptions::ActionType::EmitObject:
    default:
      // Just fall back to emitting an object file. If we aren't going to run
      // IRGen, it doesn't really matter what we put here anyways.
      return IRGenOutputKind::ObjectFile;
    }
  }(FrontendOpts.RequestedAction);

  // If we're in JIT mode, set the requisite flags.
  if (FrontendOpts.RequestedAction == FrontendOptions::ActionType::Immediate) {
    IRGenOpts.UseJIT = true;
    IRGenOpts.DebugInfoLevel = IRGenDebugInfoLevel::Normal;
    IRGenOpts.DebugInfoFormat = IRGenDebugInfoFormat::DWARF;
  }
}

static void
setBridgingHeaderFromFrontendOptions(ClangImporterOptions &ImporterOpts,
                                     const FrontendOptions &FrontendOpts) {
  if (FrontendOpts.RequestedAction != FrontendOptions::ActionType::EmitPCH)
    return;

  // If there aren't any inputs, there's nothing to do.
  if (!FrontendOpts.InputsAndOutputs.hasInputs())
    return;

  // If we aren't asked to output a bridging header, we don't need to set this.
  if (ImporterOpts.PrecompiledHeaderOutputDir.empty())
    return;

  ImporterOpts.BridgingHeader =
      FrontendOpts.InputsAndOutputs.getFilenameOfFirstInput();
}

void CompilerInvocation::setRuntimeResourcePath(StringRef Path) {
  SearchPathOpts.RuntimeResourcePath = Path.str();
  updateRuntimeLibraryPaths(SearchPathOpts, LangOpts.Target);
}

void CompilerInvocation::setTargetTriple(StringRef Triple) {
  setTargetTriple(llvm::Triple(Triple));
}

void CompilerInvocation::setTargetTriple(const llvm::Triple &Triple) {
  LangOpts.setTarget(Triple);
  updateRuntimeLibraryPaths(SearchPathOpts, LangOpts.Target);
}

void CompilerInvocation::setSDKPath(const std::string &Path) {
  SearchPathOpts.SDKPath = Path;
  updateRuntimeLibraryPaths(SearchPathOpts, LangOpts.Target);
}

static bool ParseFrontendArgs(
    FrontendOptions &opts, ArgList &args, DiagnosticEngine &diags,
    SmallVectorImpl<std::unique_ptr<llvm::MemoryBuffer>> *buffers) {
  ArgsToFrontendOptionsConverter converter(diags, args, opts);
  return converter.convert(buffers);
}

static void diagnoseSwiftVersion(Optional<version::Version> &vers, Arg *verArg,
                                 ArgList &Args, DiagnosticEngine &diags) {
  // General invalid version error
  diags.diagnose(SourceLoc(), diag::error_invalid_arg_value,
                 verArg->getAsString(Args), verArg->getValue());

  // Note valid versions.
  auto validVers = version::Version::getValidEffectiveVersions();
  auto versStr = "'" + llvm::join(validVers, "', '") + "'";
  diags.diagnose(SourceLoc(), diag::note_valid_swift_versions, versStr);
}

/// Create a new Regex instance out of the string value in \p RpassArg.
/// It returns a pointer to the newly generated Regex instance.
static std::shared_ptr<llvm::Regex>
generateOptimizationRemarkRegex(DiagnosticEngine &Diags, ArgList &Args,
                                Arg *RpassArg) {
  StringRef Val = RpassArg->getValue();
  std::string RegexError;
  std::shared_ptr<llvm::Regex> Pattern = std::make_shared<llvm::Regex>(Val);
  if (!Pattern->isValid(RegexError)) {
    Diags.diagnose(SourceLoc(), diag::error_optimization_remark_pattern,
                   RegexError, RpassArg->getAsString(Args));
    Pattern.reset();
  }
  return Pattern;
}

// Lifted from the clang driver.
static void PrintArg(raw_ostream &OS, const char *Arg, StringRef TempDir) {
  const bool Escape = std::strpbrk(Arg, "\"\\$ ");

  if (!TempDir.empty()) {
    llvm::SmallString<256> ArgPath{Arg};
    llvm::sys::fs::make_absolute(ArgPath);
    llvm::sys::path::native(ArgPath);

    llvm::SmallString<256> TempPath{TempDir};
    llvm::sys::fs::make_absolute(TempPath);
    llvm::sys::path::native(TempPath);

    if (StringRef(ArgPath).startswith(TempPath)) {
      // Don't write temporary file names in the debug info. This would prevent
      // incremental llvm compilation because we would generate different IR on
      // every compiler invocation.
      Arg = "<temporary-file>";
    }
  }

  if (!Escape) {
    OS << Arg;
    return;
  }

  // Quote and escape. This isn't really complete, but good enough.
  OS << '"';
  while (const char c = *Arg++) {
    if (c == '"' || c == '\\' || c == '$')
      OS << '\\';
    OS << c;
  }
  OS << '"';
}

static void ParseModuleInterfaceArgs(ModuleInterfaceOptions &Opts,
                                     ArgList &Args) {
  using namespace options;

  Opts.PreserveTypesAsWritten |=
    Args.hasArg(OPT_module_interface_preserve_types_as_written);
  Opts.PrintFullConvention |=
    Args.hasArg(OPT_experimental_print_full_convention);
  Opts.ExperimentalSPIImports |=
    Args.hasArg(OPT_experimental_spi_imports);
  Opts.DebugPrintInvalidSyntax |=
    Args.hasArg(OPT_debug_emit_invalid_swiftinterface_syntax);
}

/// Save a copy of any flags marked as ModuleInterfaceOption, if running
/// in a mode that is going to emit a .swiftinterface file.
static void SaveModuleInterfaceArgs(ModuleInterfaceOptions &Opts,
                                    FrontendOptions &FOpts,
                                    ArgList &Args, DiagnosticEngine &Diags) {
  if (!FOpts.InputsAndOutputs.hasModuleInterfaceOutputPath())
    return;
  ArgStringList RenderedArgs;
  for (auto A : Args) {
    if (A->getOption().hasFlag(options::ModuleInterfaceOption))
      A->render(Args, RenderedArgs);
  }
  llvm::raw_string_ostream OS(Opts.Flags);
  interleave(RenderedArgs,
             [&](const char *Argument) { PrintArg(OS, Argument, StringRef()); },
             [&] { OS << " "; });
}

static bool ParseLangArgs(LangOptions &Opts, ArgList &Args,
                          DiagnosticEngine &Diags,
                          const FrontendOptions &FrontendOpts) {
  using namespace options;
  bool HadError = false;

  if (auto A = Args.getLastArg(OPT_swift_version)) {
    auto vers = version::Version::parseVersionString(
      A->getValue(), SourceLoc(), &Diags);
    bool isValid = false;
    if (vers.hasValue()) {
      if (auto effectiveVers = vers.getValue().getEffectiveLanguageVersion()) {
        Opts.EffectiveLanguageVersion = effectiveVers.getValue();
        isValid = true;
      }
    }
    if (!isValid)
      diagnoseSwiftVersion(vers, A, Args, Diags);
  }

  if (auto A = Args.getLastArg(OPT_package_description_version)) {
    auto vers = version::Version::parseVersionString(
      A->getValue(), SourceLoc(), &Diags);
    if (vers.hasValue()) {
      Opts.PackageDescriptionVersion = vers.getValue();
    } else {
      return true;
    }
  }

  Opts.AttachCommentsToDecls |= Args.hasArg(OPT_dump_api_path);

  Opts.UseMalloc |= Args.hasArg(OPT_use_malloc);

  Opts.DiagnosticsEditorMode |= Args.hasArg(OPT_diagnostics_editor_mode,
                                            OPT_serialize_diagnostics_path);

  Opts.EnableExperimentalStaticAssert |=
    Args.hasArg(OPT_enable_experimental_static_assert);

  Opts.EnableExperimentalConcurrency |=
    Args.hasArg(OPT_enable_experimental_concurrency);

  Opts.EnableSubstSILFunctionTypesForFunctionValues |=
    Args.hasArg(OPT_enable_subst_sil_function_types_for_function_values);

  Opts.DiagnoseInvalidEphemeralnessAsError |=
      Args.hasArg(OPT_enable_invalid_ephemeralness_as_error);

  if (auto A = Args.getLastArg(OPT_enable_deserialization_recovery,
                               OPT_disable_deserialization_recovery)) {
    Opts.EnableDeserializationRecovery
      = A->getOption().matches(OPT_enable_deserialization_recovery);
  }

  Opts.DisableAvailabilityChecking |=
      Args.hasArg(OPT_disable_availability_checking);

<<<<<<< HEAD
  if (FrontendOpts.InputKind == InputFileKind::SIL)
    Opts.DisableAvailabilityChecking = true;

=======
>>>>>>> 0c6129da
  if (auto A = Args.getLastArg(OPT_enable_access_control,
                               OPT_disable_access_control)) {
    Opts.EnableAccessControl
      = A->getOption().matches(OPT_enable_access_control);
  }

  if (auto A = Args.getLastArg(OPT_disable_typo_correction,
                               OPT_typo_correction_limit)) {
    if (A->getOption().matches(OPT_disable_typo_correction))
      Opts.TypoCorrectionLimit = 0;
    else {
      unsigned limit;
      if (StringRef(A->getValue()).getAsInteger(10, limit)) {
        Diags.diagnose(SourceLoc(), diag::error_invalid_arg_value,
                       A->getAsString(Args), A->getValue());
        HadError = true;
      } else {
        Opts.TypoCorrectionLimit = limit;
      }
    }
  }

  Opts.CodeCompleteInitsInPostfixExpr |=
      Args.hasArg(OPT_code_complete_inits_in_postfix_expr);

  Opts.CodeCompleteCallPatternHeuristics |=
      Args.hasArg(OPT_code_complete_call_pattern_heuristics);

  if (auto A = Args.getLastArg(OPT_enable_target_os_checking,
                               OPT_disable_target_os_checking)) {
    Opts.EnableTargetOSChecking
      = A->getOption().matches(OPT_enable_target_os_checking);
  }

  Opts.DisableParserLookup |= Args.hasArg(OPT_disable_parser_lookup);
  Opts.StressASTScopeLookup |= Args.hasArg(OPT_stress_astscope_lookup);
  Opts.EnableNewOperatorLookup = Args.hasFlag(OPT_enable_new_operator_lookup,
                                              OPT_disable_new_operator_lookup,
                                              /*default*/ false);
  Opts.UseClangFunctionTypes |= Args.hasArg(OPT_use_clang_function_types);

  Opts.NamedLazyMemberLoading &= !Args.hasArg(OPT_disable_named_lazy_member_loading);

  if (Args.hasArg(OPT_verify_syntax_tree)) {
    Opts.BuildSyntaxTree = true;
    Opts.VerifySyntaxTree = true;
  }

  Opts.EnableTypeFingerprints =
      Args.hasFlag(options::OPT_enable_type_fingerprints,
                   options::OPT_disable_type_fingerprints,
                   LangOptions().EnableTypeFingerprints);

  if (Args.hasArg(OPT_emit_fine_grained_dependency_sourcefile_dot_files))
    Opts.EmitFineGrainedDependencySourcefileDotFiles = true;

  if (Args.hasArg(OPT_fine_grained_dependency_include_intrafile))
    Opts.FineGrainedDependenciesIncludeIntrafileOnes = true;

  if (Args.hasArg(OPT_enable_experimental_additive_arithmetic_derivation))
    Opts.EnableExperimentalAdditiveArithmeticDerivedConformances = true;

  Opts.DirectIntramoduleDependencies =
      Args.hasFlag(OPT_enable_direct_intramodule_dependencies,
                   OPT_disable_direct_intramodule_dependencies,
                   Opts.DirectIntramoduleDependencies);

  Opts.EnableExperimentalForwardModeDifferentiation |=
      Args.hasArg(OPT_enable_experimental_forward_mode_differentiation);

  Opts.DebuggerSupport |= Args.hasArg(OPT_debugger_support);
  if (Opts.DebuggerSupport)
    Opts.EnableDollarIdentifiers = true;

  Opts.DebuggerTestingTransform = Args.hasArg(OPT_debugger_testing_transform);

  Opts.Playground |= Args.hasArg(OPT_playground);
  Opts.PlaygroundTransform |= Args.hasArg(OPT_playground);
  if (Args.hasArg(OPT_disable_playground_transform))
    Opts.PlaygroundTransform = false;
  Opts.PlaygroundHighPerformance |=
      Args.hasArg(OPT_playground_high_performance);

  // This can be enabled independently of the playground transform.
  Opts.PCMacro |= Args.hasArg(OPT_pc_macro);

  Opts.InferImportAsMember |= Args.hasArg(OPT_enable_infer_import_as_member);

  Opts.EnableThrowWithoutTry |= Args.hasArg(OPT_enable_throw_without_try);

  if (auto A = Args.getLastArg(OPT_enable_objc_attr_requires_foundation_module,
                               OPT_disable_objc_attr_requires_foundation_module)) {
    Opts.EnableObjCAttrRequiresFoundation
      = A->getOption().matches(OPT_enable_objc_attr_requires_foundation_module);
  }

  if (auto A = Args.getLastArg(OPT_enable_testable_attr_requires_testable_module,
                               OPT_disable_testable_attr_requires_testable_module)) {
    Opts.EnableTestableAttrRequiresTestableModule
      = A->getOption().matches(OPT_enable_testable_attr_requires_testable_module);
  }

  if (Args.getLastArg(OPT_debug_cycles))
    Opts.DebugDumpCycles = true;

  if (Args.getLastArg(OPT_build_request_dependency_graph))
    Opts.BuildRequestDependencyGraph = true;

  if (const Arg *A = Args.getLastArg(OPT_output_request_graphviz)) {
    Opts.RequestEvaluatorGraphVizPath = A->getValue();
  }

  if (Args.getLastArg(OPT_require_explicit_availability, OPT_require_explicit_availability_target)) {
    Opts.RequireExplicitAvailability = true;
    if (const Arg *A = Args.getLastArg(OPT_require_explicit_availability_target)) {
      Opts.RequireExplicitAvailabilityTarget = A->getValue();
    }
  }

  if (const Arg *A = Args.getLastArg(OPT_value_recursion_threshold)) {
    unsigned threshold;
    if (StringRef(A->getValue()).getAsInteger(10, threshold)) {
      Diags.diagnose(SourceLoc(), diag::error_invalid_arg_value,
                     A->getAsString(Args), A->getValue());
      HadError = true;
    } else {
      Opts.MaxCircularityDepth = threshold;
    }
  }

  for (const Arg *A : Args.filtered(OPT_D)) {
    Opts.addCustomConditionalCompilationFlag(A->getValue());
  }

  Opts.EnableAppExtensionRestrictions |= Args.hasArg(OPT_enable_app_extension);

  Opts.EnableSwift3ObjCInference =
    Args.hasFlag(OPT_enable_swift3_objc_inference,
                 OPT_disable_swift3_objc_inference, false);

  if (Opts.EnableSwift3ObjCInference) {
    if (const Arg *A = Args.getLastArg(
                                   OPT_warn_swift3_objc_inference_minimal,
                                   OPT_warn_swift3_objc_inference_complete)) {
      if (A->getOption().getID() == OPT_warn_swift3_objc_inference_minimal)
        Opts.WarnSwift3ObjCInference = Swift3ObjCInferenceWarnings::Minimal;
      else
        Opts.WarnSwift3ObjCInference = Swift3ObjCInferenceWarnings::Complete;
    }
  }

  Opts.WarnImplicitOverrides =
    Args.hasArg(OPT_warn_implicit_overrides);

  Opts.EnableNSKeyedArchiverDiagnostics =
      Args.hasFlag(OPT_enable_nskeyedarchiver_diagnostics,
                   OPT_disable_nskeyedarchiver_diagnostics,
                   Opts.EnableNSKeyedArchiverDiagnostics);

  Opts.EnableNonFrozenEnumExhaustivityDiagnostics =
    Args.hasFlag(OPT_enable_nonfrozen_enum_exhaustivity_diagnostics,
                 OPT_disable_nonfrozen_enum_exhaustivity_diagnostics,
                 Opts.isSwiftVersionAtLeast(5));

  if (Arg *A = Args.getLastArg(OPT_Rpass_EQ))
    Opts.OptimizationRemarkPassedPattern =
        generateOptimizationRemarkRegex(Diags, Args, A);
  if (Arg *A = Args.getLastArg(OPT_Rpass_missed_EQ))
    Opts.OptimizationRemarkMissedPattern =
        generateOptimizationRemarkRegex(Diags, Args, A);

  Opts.EnableConcisePoundFile =
      Args.hasArg(OPT_enable_experimental_concise_pound_file);
  Opts.EnableFuzzyForwardScanTrailingClosureMatching =
      Args.hasFlag(OPT_enable_fuzzy_forward_scan_trailing_closure_matching,
                   OPT_disable_fuzzy_forward_scan_trailing_closure_matching,
                   true);

  Opts.EnableCrossImportOverlays =
      Args.hasFlag(OPT_enable_cross_import_overlays,
                   OPT_disable_cross_import_overlays,
                   Opts.EnableCrossImportOverlays);

  Opts.EnableCrossImportRemarks = Args.hasArg(OPT_emit_cross_import_remarks);

  llvm::Triple Target = Opts.Target;
  StringRef TargetArg;
  std::string TargetArgScratch;

  if (const Arg *A = Args.getLastArg(OPT_target)) {
    Target = llvm::Triple(A->getValue());
    TargetArg = A->getValue();

    // Backward compatibility hack: infer "simulator" environment for x86
    // iOS/tvOS/watchOS. The driver takes care of this for the frontend
    // most of the time, but loading of old .swiftinterface files goes
    // directly to the frontend.
    if (tripleInfersSimulatorEnvironment(Target)) {
      // Set the simulator environment.
      Target.setEnvironment(llvm::Triple::EnvironmentType::Simulator);
      TargetArgScratch = Target.str();
      TargetArg = TargetArgScratch;
    }
  }

  if (const Arg *A = Args.getLastArg(OPT_target_variant)) {
    Opts.TargetVariant = llvm::Triple(A->getValue());
  }

  Opts.EnableCXXInterop |= Args.hasArg(OPT_enable_cxx_interop);
  Opts.EnableObjCInterop =
      Args.hasFlag(OPT_enable_objc_interop, OPT_disable_objc_interop,
                   Target.isOSDarwin());
  Opts.EnableSILOpaqueValues |= Args.hasArg(OPT_enable_sil_opaque_values);

  Opts.VerifyAllSubstitutionMaps |= Args.hasArg(OPT_verify_all_substitution_maps);

  Opts.EnableVolatileModules |= Args.hasArg(OPT_enable_volatile_modules);

  Opts.UseDarwinPreStableABIBit =
    (Target.isMacOSX() && Target.isMacOSXVersionLT(10, 14, 4)) ||
    (Target.isiOS() && Target.isOSVersionLT(12, 2)) ||
    (Target.isTvOS() && Target.isOSVersionLT(12, 2)) ||
    (Target.isWatchOS() && Target.isOSVersionLT(5, 2));

  // Must be processed after any other language options that could affect
  // platform conditions.
  bool UnsupportedOS, UnsupportedArch;
  std::tie(UnsupportedOS, UnsupportedArch) = Opts.setTarget(Target);

  SmallVector<StringRef, 3> TargetComponents;
  TargetArg.split(TargetComponents, "-");

  if (UnsupportedArch) {
    auto TargetArgArch = TargetComponents.size() ? TargetComponents[0] : "";
    Diags.diagnose(SourceLoc(), diag::error_unsupported_target_arch, TargetArgArch);
  }

  if (UnsupportedOS) {
    auto TargetArgOS = TargetComponents.size() > 2 ? TargetComponents[2] : "";
    Diags.diagnose(SourceLoc(), diag::error_unsupported_target_os, TargetArgOS);
  }

  // Parse the SDK version.
  if (Arg *A = Args.getLastArg(options::OPT_target_sdk_version)) {
    auto vers = version::Version::parseVersionString(
      A->getValue(), SourceLoc(), &Diags);
    if (vers.hasValue()) {
      Opts.SDKVersion = *vers;
    } else {
      Diags.diagnose(SourceLoc(), diag::error_invalid_arg_value,
                     A->getAsString(Args), A->getValue());
    }
  }

  // Parse the target variant SDK version.
  if (Arg *A = Args.getLastArg(options::OPT_target_variant_sdk_version)) {
    auto vers = version::Version::parseVersionString(
      A->getValue(), SourceLoc(), &Diags);
    if (vers.hasValue()) {
      Opts.VariantSDKVersion = *vers;
    } else {
      Diags.diagnose(SourceLoc(), diag::error_invalid_arg_value,
                     A->getAsString(Args), A->getValue());
    }
  }

  if (FrontendOpts.RequestedAction == FrontendOptions::ActionType::EmitSyntax) {
    Opts.BuildSyntaxTree = true;
    Opts.VerifySyntaxTree = true;
  }

  // If we are asked to emit a module documentation file, configure lexing and
  // parsing to remember comments.
  if (FrontendOpts.InputsAndOutputs.hasModuleDocOutputPath()) {
    Opts.AttachCommentsToDecls = true;
  }

  // If we are doing index-while-building, configure lexing and parsing to
  // remember comments.
  if (!FrontendOpts.IndexStorePath.empty()) {
    Opts.AttachCommentsToDecls = true;
  }

  // If we're parsing SIL, access control doesn't make sense to enforce.
  if (Args.hasArg(OPT_parse_sil) ||
      FrontendOpts.InputsAndOutputs.shouldTreatAsSIL()) {
    Opts.EnableAccessControl = false;
    Opts.DisableAvailabilityChecking = true;
  }

  return HadError || UnsupportedOS || UnsupportedArch;
}

static bool ParseTypeCheckerArgs(TypeCheckerOptions &Opts, ArgList &Args,
                                 DiagnosticEngine &Diags,
                                 const FrontendOptions &FrontendOpts) {
  using namespace options;

  bool HadError = false;
  auto setUnsignedIntegerArgument =
      [&Args, &Diags, &HadError](options::ID optionID, unsigned &valueToSet) {
        if (const Arg *A = Args.getLastArg(optionID)) {
          unsigned attempt;
          if (StringRef(A->getValue()).getAsInteger(/*radix*/ 10, attempt)) {
            Diags.diagnose(SourceLoc(), diag::error_invalid_arg_value,
                           A->getAsString(Args), A->getValue());
            HadError = true;
          } else {
            valueToSet = attempt;
          }
        }
      };

  setUnsignedIntegerArgument(OPT_warn_long_function_bodies,
                             Opts.WarnLongFunctionBodies);
  setUnsignedIntegerArgument(OPT_warn_long_expression_type_checking,
                             Opts.WarnLongExpressionTypeChecking);
  setUnsignedIntegerArgument(OPT_solver_expression_time_threshold_EQ,
                             Opts.ExpressionTimeoutThreshold);
  setUnsignedIntegerArgument(OPT_switch_checking_invocation_threshold_EQ,
                             Opts.SwitchCheckingInvocationThreshold);
  setUnsignedIntegerArgument(OPT_debug_constraints_attempt,
                             Opts.DebugConstraintSolverAttempt);
  setUnsignedIntegerArgument(OPT_solver_memory_threshold,
                             Opts.SolverMemoryThreshold);
  setUnsignedIntegerArgument(OPT_solver_shrink_unsolved_threshold,
                             Opts.SolverShrinkUnsolvedThreshold);

  Opts.DebugTimeFunctionBodies |= Args.hasArg(OPT_debug_time_function_bodies);
  Opts.DebugTimeExpressions |=
      Args.hasArg(OPT_debug_time_expression_type_checking);
  Opts.SkipNonInlinableFunctionBodies |=
      Args.hasArg(OPT_experimental_skip_non_inlinable_function_bodies);

  // If asked to perform InstallAPI, go ahead and enable non-inlinable function
  // body skipping.
  Opts.SkipNonInlinableFunctionBodies |= Args.hasArg(OPT_tbd_is_installapi);

  if (Opts.SkipNonInlinableFunctionBodies &&
      FrontendOpts.ModuleName == SWIFT_ONONE_SUPPORT) {
    // Disable this optimization if we're compiling SwiftOnoneSupport, because
    // we _definitely_ need to look inside every declaration to figure out
    // what gets prespecialized.
    Opts.SkipNonInlinableFunctionBodies = false;
    Diags.diagnose(SourceLoc(),
                   diag::module_incompatible_with_skip_function_bodies,
                   SWIFT_ONONE_SUPPORT);
  }

  Opts.DisableConstraintSolverPerformanceHacks |=
      Args.hasArg(OPT_disable_constraint_solver_performance_hacks);

  Opts.EnableOperatorDesignatedTypes |=
      Args.hasArg(OPT_enable_operator_designated_types);

  // Always enable operator designated types for the standard library.
  Opts.EnableOperatorDesignatedTypes |= FrontendOpts.ParseStdlib;

  Opts.SolverEnableOperatorDesignatedTypes |=
      Args.hasArg(OPT_solver_enable_operator_designated_types);
  Opts.EnableOneWayClosureParameters |=
      Args.hasArg(OPT_experimental_one_way_closure_params);

  Opts.DebugConstraintSolver |= Args.hasArg(OPT_debug_constraints);
  Opts.DebugGenericSignatures |= Args.hasArg(OPT_debug_generic_signatures);

  for (const Arg *A : Args.filtered(OPT_debug_constraints_on_line)) {
    unsigned line;
    if (StringRef(A->getValue()).getAsInteger(/*radix*/ 10, line)) {
      Diags.diagnose(SourceLoc(), diag::error_invalid_arg_value,
                     A->getAsString(Args), A->getValue());
      HadError = true;
    } else {
      Opts.DebugConstraintSolverOnLines.push_back(line);
    }
  }
  llvm::sort(Opts.DebugConstraintSolverOnLines);

  if (const Arg *A = Args.getLastArg(OPT_debug_forbid_typecheck_prefix)) {
    Opts.DebugForbidTypecheckPrefix = A->getValue();
  }

  if (Args.getLastArg(OPT_solver_disable_shrink))
    Opts.SolverDisableShrink = true;

  return HadError;
}

static bool ParseClangImporterArgs(ClangImporterOptions &Opts,
                                   ArgList &Args,
                                   DiagnosticEngine &Diags,
                                   StringRef workingDirectory) {
  using namespace options;

  if (const Arg *A = Args.getLastArg(OPT_module_cache_path)) {
    Opts.ModuleCachePath = A->getValue();
  }

  if (const Arg *A = Args.getLastArg(OPT_target_cpu))
    Opts.TargetCPU = A->getValue();

  if (const Arg *A = Args.getLastArg(OPT_index_store_path))
    Opts.IndexStorePath = A->getValue();

  for (const Arg *A : Args.filtered(OPT_Xcc)) {
    Opts.ExtraArgs.push_back(A->getValue());
  }

  for (auto A : Args.getAllArgValues(OPT_debug_prefix_map)) {
    // Forward -debug-prefix-map arguments from Swift to Clang as
    // -fdebug-prefix-map. This is required to ensure DIFiles created there,
    // like "<swift-imported-modules>", have their paths remapped properly.
    // (Note, however, that Clang's usage of std::map means that the remapping
    // may not be applied in the same order, which can matter if one mapping is
    // a prefix of another.)
    Opts.ExtraArgs.push_back("-fdebug-prefix-map=" + A);
  }

  if (!workingDirectory.empty()) {
    // Provide a working directory to Clang as well if there are any -Xcc
    // options, in case some of them are search-related. But do it at the
    // beginning, so that an explicit -Xcc -working-directory will win.
    Opts.ExtraArgs.insert(Opts.ExtraArgs.begin(),
                          {"-working-directory", workingDirectory.str()});
  }

  Opts.InferImportAsMember |= Args.hasArg(OPT_enable_infer_import_as_member);
  Opts.DumpClangDiagnostics |= Args.hasArg(OPT_dump_clang_diagnostics);

  if (Args.hasArg(OPT_embed_bitcode))
    Opts.Mode = ClangImporterOptions::Modes::EmbedBitcode;
  else if (Args.hasArg(OPT_emit_pcm) || Args.hasArg(OPT_dump_pcm))
    Opts.Mode = ClangImporterOptions::Modes::PrecompiledModule;

  if (auto *A = Args.getLastArg(OPT_import_objc_header))
    Opts.BridgingHeader = A->getValue();
  Opts.DisableSwiftBridgeAttr |= Args.hasArg(OPT_disable_swift_bridge_attr);

  Opts.DisableOverlayModules |= Args.hasArg(OPT_emit_imported_modules);

  Opts.ExtraArgsOnly |= Args.hasArg(OPT_extra_clang_options_only);

  if (const Arg *A = Args.getLastArg(OPT_pch_output_dir)) {
    Opts.PrecompiledHeaderOutputDir = A->getValue();
    Opts.PCHDisableValidation |= Args.hasArg(OPT_pch_disable_validation);
  }

  if (Args.hasFlag(options::OPT_warnings_as_errors,
                   options::OPT_no_warnings_as_errors, false))
    Opts.ExtraArgs.push_back("-Werror");

  Opts.DebuggerSupport |= Args.hasArg(OPT_debugger_support);

  Opts.DisableSourceImport |=
      Args.hasArg(OPT_disable_clangimporter_source_import);

  return false;
}

static bool ParseSearchPathArgs(SearchPathOptions &Opts,
                                ArgList &Args,
                                DiagnosticEngine &Diags,
                                StringRef workingDirectory) {
  using namespace options;
  namespace path = llvm::sys::path;

  auto resolveSearchPath =
      [workingDirectory](StringRef searchPath) -> std::string {
    if (workingDirectory.empty() || path::is_absolute(searchPath))
      return searchPath.str();
    SmallString<64> fullPath{workingDirectory};
    path::append(fullPath, searchPath);
    return std::string(fullPath.str());
  };

  for (const Arg *A : Args.filtered(OPT_I)) {
    Opts.ImportSearchPaths.push_back(resolveSearchPath(A->getValue()));
  }

  for (const Arg *A : Args.filtered(OPT_F, OPT_Fsystem)) {
    Opts.FrameworkSearchPaths.push_back({resolveSearchPath(A->getValue()),
                           /*isSystem=*/A->getOption().getID() == OPT_Fsystem});
  }

  for (const Arg *A : Args.filtered(OPT_L)) {
    Opts.LibrarySearchPaths.push_back(resolveSearchPath(A->getValue()));
  }

  for (const Arg *A : Args.filtered(OPT_vfsoverlay)) {
    Opts.VFSOverlayFiles.push_back(resolveSearchPath(A->getValue()));
  }

  if (const Arg *A = Args.getLastArg(OPT_sdk))
    Opts.SDKPath = A->getValue();

  if (const Arg *A = Args.getLastArg(OPT_resource_dir))
    Opts.RuntimeResourcePath = A->getValue();

  Opts.SkipRuntimeLibraryImportPaths |= Args.hasArg(OPT_nostdimport);

  Opts.DisableModulesValidateSystemDependencies |=
      Args.hasArg(OPT_disable_modules_validate_system_headers);

  for (auto A: Args.filtered(OPT_swift_module_file)) {
    Opts.ExplicitSwiftModules.push_back(resolveSearchPath(A->getValue()));
  }
  if (const Arg *A = Args.getLastArg(OPT_explict_swift_module_map))
    Opts.ExplicitSwiftModuleMap = A->getValue();
  for (auto A: Args.filtered(OPT_candidate_module_file)) {
    Opts.CandidateCompiledModules.push_back(resolveSearchPath(A->getValue()));
  }
  if (const Arg *A = Args.getLastArg(OPT_placeholder_dependency_module_map))
    Opts.PlaceholderDependencyModuleMap = A->getValue();
  if (const Arg *A = Args.getLastArg(OPT_batch_scan_input_file))
    Opts.BatchScanInputFilePath = A->getValue();
  // Opts.RuntimeIncludePath is set by calls to
  // setRuntimeIncludePath() or setMainExecutablePath().
  // Opts.RuntimeImportPath is set by calls to
  // setRuntimeIncludePath() or setMainExecutablePath() and
  // updated by calls to setTargetTriple() or parseArgs().
  // Assumes exactly one of setMainExecutablePath() or setRuntimeIncludePath()
  // is called before setTargetTriple() and parseArgs().
  // TODO: improve the handling of RuntimeIncludePath.

  return false;
}

static bool ParseDiagnosticArgs(DiagnosticOptions &Opts, ArgList &Args,
                                DiagnosticEngine &Diags) {
  using namespace options;

  if (Args.hasArg(OPT_verify))
    Opts.VerifyMode = DiagnosticOptions::Verify;
  if (Args.hasArg(OPT_verify_apply_fixes))
    Opts.VerifyMode = DiagnosticOptions::VerifyAndApplyFixes;
  Opts.VerifyIgnoreUnknown |= Args.hasArg(OPT_verify_ignore_unknown);
  Opts.SkipDiagnosticPasses |= Args.hasArg(OPT_disable_diagnostic_passes);
  Opts.ShowDiagnosticsAfterFatalError |=
    Args.hasArg(OPT_show_diagnostics_after_fatal);

  Opts.UseColor |=
      Args.hasFlag(OPT_color_diagnostics,
                   OPT_no_color_diagnostics,
                   /*Default=*/llvm::sys::Process::StandardErrHasColors());
  // If no style options are specified, default to LLVM style.
  Opts.PrintedFormattingStyle = DiagnosticOptions::FormattingStyle::LLVM;
  if (const Arg *arg = Args.getLastArg(OPT_diagnostic_style)) {
    StringRef contents = arg->getValue();
    if (contents == "llvm") {
      Opts.PrintedFormattingStyle = DiagnosticOptions::FormattingStyle::LLVM;
    } else if (contents == "swift") {
      Opts.PrintedFormattingStyle = DiagnosticOptions::FormattingStyle::Swift;
    } else {
      Diags.diagnose(SourceLoc(), diag::error_unsupported_option_argument,
                     arg->getOption().getPrefixedName(), arg->getValue());
      return true;
    }
  }

  Opts.FixitCodeForAllDiagnostics |= Args.hasArg(OPT_fixit_all);
  Opts.SuppressWarnings |= Args.hasArg(OPT_suppress_warnings);
  Opts.WarningsAsErrors = Args.hasFlag(options::OPT_warnings_as_errors,
                                       options::OPT_no_warnings_as_errors,
                                       false);
  Opts.PrintDiagnosticNames |= Args.hasArg(OPT_debug_diagnostic_names);
  Opts.PrintEducationalNotes |= Args.hasArg(OPT_print_educational_notes);
  if (Arg *A = Args.getLastArg(OPT_diagnostic_documentation_path)) {
    Opts.DiagnosticDocumentationPath = A->getValue();
  }
  if (Arg *A = Args.getLastArg(OPT_locale)) {
    std::string localeCode = A->getValue();

    // Check if the locale code is available.
    if (llvm::none_of(localeCodes, [&](const char *locale) {
          return localeCode == locale;
        })) {
      std::string availableLocaleCodes = "";
      llvm::interleave(
          std::begin(localeCodes), std::end(localeCodes),
          [&](std::string locale) { availableLocaleCodes += locale; },
          [&] { availableLocaleCodes += ", "; });

      Diags.diagnose(SourceLoc(), diag::warning_invalid_locale_code,
                     availableLocaleCodes);
    } else {
      Opts.LocalizationCode = localeCode;
    }
  }
  if (Arg *A = Args.getLastArg(OPT_localization_path)) {
    if (!llvm::sys::fs::exists(A->getValue())) {
      Diags.diagnose(SourceLoc(), diag::warning_locale_path_not_found,
                     A->getValue());
    } else if (!Opts.LocalizationCode.empty()) {
      // Check if the localization path exists but it doesn't have a file
      // for the specified locale code.
      llvm::SmallString<128> localizationPath(A->getValue());
      llvm::sys::path::append(localizationPath, Opts.LocalizationCode);
      llvm::sys::path::replace_extension(localizationPath, ".yaml");
      if (!llvm::sys::fs::exists(localizationPath)) {
        Diags.diagnose(SourceLoc(), diag::warning_cannot_find_locale_file,
                       Opts.LocalizationCode, localizationPath);
      }

      Opts.LocalizationPath = A->getValue();
    }
  }
  assert(!(Opts.WarningsAsErrors && Opts.SuppressWarnings) &&
         "conflicting arguments; should have been caught by driver");

  return false;
}

/// Parse -enforce-exclusivity=... options
void parseExclusivityEnforcementOptions(const llvm::opt::Arg *A,
                                        SILOptions &Opts,
                                        DiagnosticEngine &Diags) {
  StringRef Argument = A->getValue();
  if (Argument == "unchecked") {
    // This option is analogous to the -Ounchecked optimization setting.
    // It will disable dynamic checking but still diagnose statically.
    Opts.EnforceExclusivityStatic = true;
    Opts.EnforceExclusivityDynamic = false;
  } else if (Argument == "checked") {
    Opts.EnforceExclusivityStatic = true;
    Opts.EnforceExclusivityDynamic = true;
  } else if (Argument == "dynamic-only") {
    // This option is intended for staging purposes. The intent is that
    // it will eventually be removed.
    Opts.EnforceExclusivityStatic = false;
    Opts.EnforceExclusivityDynamic = true;
  } else if (Argument == "none") {
    // This option is for staging purposes.
    Opts.EnforceExclusivityStatic = false;
    Opts.EnforceExclusivityDynamic = false;
  } else {
    Diags.diagnose(SourceLoc(), diag::error_unsupported_option_argument,
        A->getOption().getPrefixedName(), A->getValue());
  }
}

static bool ParseSILArgs(SILOptions &Opts, ArgList &Args,
                         IRGenOptions &IRGenOpts,
                         const FrontendOptions &FEOpts,
                         const TypeCheckerOptions &TCOpts,
                         DiagnosticEngine &Diags,
                         const llvm::Triple &Triple,
                         ClangImporterOptions &ClangOpts) {
  using namespace options;


  if (const Arg *A = Args.getLastArg(OPT_sil_inline_threshold)) {
    if (StringRef(A->getValue()).getAsInteger(10, Opts.InlineThreshold)) {
      Diags.diagnose(SourceLoc(), diag::error_invalid_arg_value,
                     A->getAsString(Args), A->getValue());
      return true;
    }
  }
  if (const Arg *A = Args.getLastArg(OPT_sil_inline_caller_benefit_reduction_factor)) {
    if (StringRef(A->getValue()).getAsInteger(10, Opts.CallerBaseBenefitReductionFactor)) {
      Diags.diagnose(SourceLoc(), diag::error_invalid_arg_value,
                     A->getAsString(Args), A->getValue());
      return true;
    }
  }
  if (const Arg *A = Args.getLastArg(OPT_sil_unroll_threshold)) {
    if (StringRef(A->getValue()).getAsInteger(10, Opts.UnrollThreshold)) {
      Diags.diagnose(SourceLoc(), diag::error_invalid_arg_value,
                     A->getAsString(Args), A->getValue());
      return true;
    }
  }

  // If we're only emitting a module, stop optimizations once we've serialized
  // the SIL for the module.
  if (FEOpts.RequestedAction == FrontendOptions::ActionType::EmitModuleOnly)
    Opts.StopOptimizationAfterSerialization = true;

  // Propagate the typechecker's understanding of
  // -experimental-skip-non-inlinable-function-bodies to SIL.
  Opts.SkipNonInlinableFunctionBodies = TCOpts.SkipNonInlinableFunctionBodies;

  // Parse the optimization level.
  // Default to Onone settings if no option is passed.
  Opts.OptMode = OptimizationMode::NoOptimization;
  if (const Arg *A = Args.getLastArg(OPT_O_Group)) {
    if (A->getOption().matches(OPT_Onone)) {
      // Already set.
    } else if (A->getOption().matches(OPT_Ounchecked)) {
      // Turn on optimizations and remove all runtime checks.
      Opts.OptMode = OptimizationMode::ForSpeed;
      // Removal of cond_fail (overflow on binary operations).
      Opts.RemoveRuntimeAsserts = true;
      Opts.AssertConfig = SILOptions::Unchecked;
    } else if (A->getOption().matches(OPT_Oplayground)) {
      // For now -Oplayground is equivalent to -Onone.
      Opts.OptMode = OptimizationMode::NoOptimization;
    } else if (A->getOption().matches(OPT_Osize)) {
      Opts.OptMode = OptimizationMode::ForSize;
    } else {
      assert(A->getOption().matches(OPT_O));
      Opts.OptMode = OptimizationMode::ForSpeed;
    }

    if (Opts.shouldOptimize()) {
      ClangOpts.Optimization = "-Os";
    }
  }
  IRGenOpts.OptMode = Opts.OptMode;

  if (Args.getLastArg(OPT_AssumeSingleThreaded)) {
    Opts.AssumeSingleThreaded = true;
  }

  Opts.IgnoreAlwaysInline |= Args.hasArg(OPT_ignore_always_inline);

  // Parse the assert configuration identifier.
  if (const Arg *A = Args.getLastArg(OPT_AssertConfig)) {
    StringRef Configuration = A->getValue();
    if (Configuration == "DisableReplacement") {
      Opts.AssertConfig = SILOptions::DisableReplacement;
    } else if (Configuration == "Debug") {
      Opts.AssertConfig = SILOptions::Debug;
    } else if (Configuration == "Release") {
      Opts.AssertConfig = SILOptions::Release;
    } else if (Configuration == "Unchecked") {
      Opts.AssertConfig = SILOptions::Unchecked;
    } else {
      Diags.diagnose(SourceLoc(), diag::error_invalid_arg_value,
                     A->getAsString(Args), A->getValue());
      return true;
    }
  } else if (FEOpts.ParseStdlib) {
    // Disable assertion configuration replacement when we build the standard
    // library.
    Opts.AssertConfig = SILOptions::DisableReplacement;
  } else if (Opts.AssertConfig == SILOptions::Debug) {
    // Set the assert configuration according to the optimization level if it
    // has not been set by the -Ounchecked flag.
    Opts.AssertConfig =
        (IRGenOpts.shouldOptimize() ? SILOptions::Release : SILOptions::Debug);
  }

  // -Ounchecked might also set removal of runtime asserts (cond_fail).
  Opts.RemoveRuntimeAsserts |= Args.hasArg(OPT_RemoveRuntimeAsserts);

  Opts.EnableARCOptimizations &= !Args.hasArg(OPT_disable_arc_opts);
  Opts.EnableOSSAOptimizations &= !Args.hasArg(OPT_disable_ossa_opts);
  Opts.EnableSpeculativeDevirtualization |= Args.hasArg(OPT_enable_spec_devirt);
  Opts.DisableSILPerfOptimizations |= Args.hasArg(OPT_disable_sil_perf_optzns);
  Opts.CrossModuleOptimization |= Args.hasArg(OPT_CrossModuleOptimization);
  Opts.VerifyAll |= Args.hasArg(OPT_sil_verify_all);
  Opts.VerifyNone |= Args.hasArg(OPT_sil_verify_none);
  Opts.DebugSerialization |= Args.hasArg(OPT_sil_debug_serialization);
  Opts.EmitVerboseSIL |= Args.hasArg(OPT_emit_verbose_sil);
  Opts.EmitSortedSIL |= Args.hasArg(OPT_emit_sorted_sil);
  Opts.PrintInstCounts |= Args.hasArg(OPT_print_inst_counts);
  if (const Arg *A = Args.getLastArg(OPT_external_pass_pipeline_filename))
    Opts.ExternalPassPipelineFilename = A->getValue();

  Opts.GenerateProfile |= Args.hasArg(OPT_profile_generate);
  const Arg *ProfileUse = Args.getLastArg(OPT_profile_use);
  Opts.UseProfile = ProfileUse ? ProfileUse->getValue() : "";

  Opts.EmitProfileCoverageMapping |= Args.hasArg(OPT_profile_coverage_mapping);
  Opts.DisableSILPartialApply |=
    Args.hasArg(OPT_disable_sil_partial_apply);
  Opts.VerifySILOwnership &= !Args.hasArg(OPT_disable_sil_ownership_verifier);
  Opts.EnableLargeLoadableTypes |= Args.hasArg(OPT_enable_large_loadable_types);
  Opts.EnableDynamicReplacementCanCallPreviousImplementation = !Args.hasArg(
      OPT_disable_previous_implementation_calls_in_dynamic_replacements);

  if (const Arg *A = Args.getLastArg(OPT_save_optimization_record_EQ)) {
    llvm::Expected<llvm::remarks::Format> formatOrErr =
        llvm::remarks::parseFormat(A->getValue());
    if (llvm::Error err = formatOrErr.takeError()) {
      Diags.diagnose(SourceLoc(), diag::error_creating_remark_serializer,
                     toString(std::move(err)));
      return true;
    }
    Opts.OptRecordFormat = *formatOrErr;
  }

  if (const Arg *A = Args.getLastArg(OPT_save_optimization_record_passes))
    Opts.OptRecordPasses = A->getValue();

  if (const Arg *A = Args.getLastArg(OPT_save_optimization_record_path))
    Opts.OptRecordFile = A->getValue();

  if (Args.hasArg(OPT_debug_on_sil)) {
    // Derive the name of the SIL file for debugging from
    // the regular outputfile.
    std::string BaseName = FEOpts.InputsAndOutputs.getSingleOutputFilename();
    // If there are no or multiple outputfiles, derive the name
    // from the module name.
    if (BaseName.empty())
      BaseName = FEOpts.ModuleName;
    Opts.SILOutputFileNameForDebugging = BaseName;
  }

  if (const Arg *A = Args.getLastArg(options::OPT_sanitize_EQ)) {
    Opts.Sanitizers = parseSanitizerArgValues(
        Args, A, Triple, Diags,
        /* sanitizerRuntimeLibExists= */[](StringRef libName, bool shared) {

          // The driver has checked the existence of the library
          // already.
          return true;
        });
    IRGenOpts.Sanitizers = Opts.Sanitizers;
  }

  if (const Arg *A = Args.getLastArg(options::OPT_sanitize_recover_EQ)) {
    IRGenOpts.SanitizersWithRecoveryInstrumentation =
        parseSanitizerRecoverArgValues(A, Opts.Sanitizers, Diags,
                                       /*emitWarnings=*/true);
  }

  if (auto A = Args.getLastArg(OPT_enable_verify_exclusivity,
                               OPT_disable_verify_exclusivity)) {
    Opts.VerifyExclusivity
      = A->getOption().matches(OPT_enable_verify_exclusivity);
  }
  // If runtime asserts are disabled in general, also disable runtime
  // exclusivity checks unless explicitly requested.
  if (Opts.RemoveRuntimeAsserts)
    Opts.EnforceExclusivityDynamic = false;

  if (const Arg *A = Args.getLastArg(options::OPT_enforce_exclusivity_EQ)) {
    parseExclusivityEnforcementOptions(A, Opts, Diags);
  }

  return false;
}

void CompilerInvocation::buildDebugFlags(std::string &Output,
                                         const ArrayRef<const char*> &Args,
                                         StringRef SDKPath,
                                         StringRef ResourceDir) {
  // This isn't guaranteed to be the same temp directory as what the driver
  // uses, but it's highly likely.
  llvm::SmallString<128> TDir;
  llvm::sys::path::system_temp_directory(true, TDir);

  llvm::raw_string_ostream OS(Output);
  interleave(Args,
             [&](const char *Argument) { PrintArg(OS, Argument, TDir.str()); },
             [&] { OS << " "; });

  // Inject the SDK path and resource dir if they are nonempty and missing.
  bool haveSDKPath = SDKPath.empty();
  bool haveResourceDir = ResourceDir.empty();
  for (auto A : Args) {
    StringRef Arg(A);
    // FIXME: this should distinguish between key and value.
    if (!haveSDKPath && Arg.equals("-sdk"))
      haveSDKPath = true;
    if (!haveResourceDir && Arg.equals("-resource-dir"))
      haveResourceDir = true;
  }
  if (!haveSDKPath) {
    OS << " -sdk ";
    PrintArg(OS, SDKPath.data(), TDir.str());
  }
  if (!haveResourceDir) {
    OS << " -resource-dir ";
    PrintArg(OS, ResourceDir.data(), TDir.str());
  }
}

static bool ParseTBDGenArgs(TBDGenOptions &Opts, ArgList &Args,
                            DiagnosticEngine &Diags,
                            CompilerInvocation &Invocation) {
  using namespace options;

  Opts.HasMultipleIGMs = Invocation.getIRGenOptions().hasMultipleIGMs();

  if (const Arg *A = Args.getLastArg(OPT_module_link_name)) {
    Opts.ModuleLinkName = A->getValue();
  }

  if (const Arg *A = Args.getLastArg(OPT_tbd_install_name)) {
    Opts.InstallName = A->getValue();
  }

  Opts.IsInstallAPI = Args.hasArg(OPT_tbd_is_installapi);

  if (const Arg *A = Args.getLastArg(OPT_tbd_compatibility_version)) {
    Opts.CompatibilityVersion = A->getValue();
  }

  if (const Arg *A = Args.getLastArg(OPT_tbd_current_version)) {
    Opts.CurrentVersion = A->getValue();
  }
  if (const Arg *A = Args.getLastArg(OPT_previous_module_installname_map_file)) {
    Opts.ModuleInstallNameMapPath = A->getValue();
  }
  for (auto A : Args.getAllArgValues(OPT_embed_tbd_for_module)) {
    Opts.embedSymbolsFromModules.push_back(StringRef(A).str());
  }
  return false;
}

static bool ParseIRGenArgs(IRGenOptions &Opts, ArgList &Args,
                           DiagnosticEngine &Diags,
                           const FrontendOptions &FrontendOpts,
                           const SILOptions &SILOpts,
                           StringRef SDKPath,
                           StringRef ResourceDir,
                           const llvm::Triple &Triple) {
  using namespace options;

  if (!SILOpts.SILOutputFileNameForDebugging.empty()) {
      Opts.DebugInfoLevel = IRGenDebugInfoLevel::LineTables;
  } else if (const Arg *A = Args.getLastArg(OPT_g_Group)) {
    if (A->getOption().matches(OPT_g))
      Opts.DebugInfoLevel = IRGenDebugInfoLevel::Normal;
    else if (A->getOption().matches(options::OPT_gline_tables_only))
      Opts.DebugInfoLevel = IRGenDebugInfoLevel::LineTables;
    else if (A->getOption().matches(options::OPT_gdwarf_types))
      Opts.DebugInfoLevel = IRGenDebugInfoLevel::DwarfTypes;
    else
      assert(A->getOption().matches(options::OPT_gnone) &&
             "unknown -g<kind> option");
  }
  if (Opts.DebugInfoLevel >= IRGenDebugInfoLevel::LineTables) {
    if (Args.hasArg(options::OPT_debug_info_store_invocation)) {
      ArgStringList RenderedArgs;
      for (auto A : Args)
        A->render(Args, RenderedArgs);
      CompilerInvocation::buildDebugFlags(Opts.DebugFlags,
                                          RenderedArgs, SDKPath,
                                          ResourceDir);
    }
    // TODO: Should we support -fdebug-compilation-dir?
    llvm::SmallString<256> cwd;
    llvm::sys::fs::current_path(cwd);
    Opts.DebugCompilationDir = std::string(cwd.str());
  }

  if (const Arg *A = Args.getLastArg(options::OPT_debug_info_format)) {
    if (A->containsValue("dwarf"))
      Opts.DebugInfoFormat = IRGenDebugInfoFormat::DWARF;
    else if (A->containsValue("codeview"))
      Opts.DebugInfoFormat = IRGenDebugInfoFormat::CodeView;
    else
      Diags.diagnose(SourceLoc(), diag::error_invalid_arg_value,
                     A->getAsString(Args), A->getValue());
  } else if (Opts.DebugInfoLevel > IRGenDebugInfoLevel::None) {
    // If -g was specified but not -debug-info-format, DWARF is assumed.
    Opts.DebugInfoFormat = IRGenDebugInfoFormat::DWARF;
  }
  if (Args.hasArg(options::OPT_debug_info_format) &&
      !Args.hasArg(options::OPT_g_Group)) {
    const Arg *debugFormatArg = Args.getLastArg(options::OPT_debug_info_format);
    Diags.diagnose(SourceLoc(), diag::error_option_missing_required_argument,
                   debugFormatArg->getAsString(Args), "-g");
  }
  if (Opts.DebugInfoFormat == IRGenDebugInfoFormat::CodeView &&
      (Opts.DebugInfoLevel == IRGenDebugInfoLevel::LineTables ||
       Opts.DebugInfoLevel == IRGenDebugInfoLevel::DwarfTypes)) {
    const Arg *debugFormatArg = Args.getLastArg(options::OPT_debug_info_format);
    Diags.diagnose(SourceLoc(), diag::error_argument_not_allowed_with,
                   debugFormatArg->getAsString(Args),
                   Opts.DebugInfoLevel == IRGenDebugInfoLevel::LineTables
                     ? "-gline-tables-only"
                     : "-gdwarf_types");
  }

  for (auto A : Args.getAllArgValues(options::OPT_debug_prefix_map)) {
    auto SplitMap = StringRef(A).split('=');
    Opts.DebugPrefixMap.addMapping(SplitMap.first, SplitMap.second);
  }

  for (auto A : Args.getAllArgValues(options::OPT_coverage_prefix_map)) {
    auto SplitMap = StringRef(A).split('=');
    Opts.CoveragePrefixMap.addMapping(SplitMap.first, SplitMap.second);
  }

  for (const Arg *A : Args.filtered(OPT_Xcc)) {
    StringRef Opt = A->getValue();
    if (Opt.startswith("-D") || Opt.startswith("-U"))
      Opts.ClangDefines.push_back(Opt.str());
  }

  for (const Arg *A : Args.filtered(OPT_l, OPT_framework)) {
    LibraryKind Kind;
    if (A->getOption().matches(OPT_l)) {
      Kind = LibraryKind::Library;
    } else if (A->getOption().matches(OPT_framework)) {
      Kind = LibraryKind::Framework;
    } else {
      llvm_unreachable("Unknown LinkLibrary option kind");
    }

    Opts.LinkLibraries.push_back(LinkLibrary(A->getValue(), Kind));
  }

  if (auto valueNames = Args.getLastArg(OPT_disable_llvm_value_names,
                                        OPT_enable_llvm_value_names)) {
    Opts.HasValueNamesSetting = true;
    Opts.ValueNames =
      valueNames->getOption().matches(OPT_enable_llvm_value_names);
  }

  Opts.DisableLLVMOptzns |= Args.hasArg(OPT_disable_llvm_optzns);
  Opts.DisableSwiftSpecificLLVMOptzns |=
      Args.hasArg(OPT_disable_swift_specific_llvm_optzns);
  Opts.DisableLLVMSLPVectorizer |= Args.hasArg(OPT_disable_llvm_slp_vectorizer);
  if (Args.hasArg(OPT_disable_llvm_verify))
    Opts.Verify = false;

  Opts.EmitStackPromotionChecks |= Args.hasArg(OPT_stack_promotion_checks);
  if (const Arg *A = Args.getLastArg(OPT_stack_promotion_limit)) {
    unsigned limit;
    if (StringRef(A->getValue()).getAsInteger(10, limit)) {
      Diags.diagnose(SourceLoc(), diag::error_invalid_arg_value,
                     A->getAsString(Args), A->getValue());
      return true;
    }
    Opts.StackPromotionSizeLimit = limit;
  }

  Opts.FunctionSections = Args.hasArg(OPT_function_sections);

  if (Args.hasArg(OPT_autolink_force_load))
    Opts.ForceLoadSymbolName = Args.getLastArgValue(OPT_module_link_name).str();

  Opts.ModuleName = FrontendOpts.ModuleName;

  if (Args.hasArg(OPT_no_clang_module_breadcrumbs))
    Opts.DisableClangModuleSkeletonCUs = true;

  if (Args.hasArg(OPT_disable_debugger_shadow_copies))
    Opts.DisableDebuggerShadowCopies = true;

  if (Args.hasArg(OPT_disable_concrete_type_metadata_mangled_name_accessors))
    Opts.DisableConcreteTypeMetadataMangledNameAccessors = true;

  if (Args.hasArg(OPT_use_jit)) {
    Opts.UseJIT = true;
    if (const Arg *A = Args.getLastArg(OPT_dump_jit)) {
      llvm::Optional<swift::JITDebugArtifact> artifact =
          llvm::StringSwitch<llvm::Optional<swift::JITDebugArtifact>>(A->getValue())
              .Case("llvm-ir", JITDebugArtifact::LLVMIR)
              .Case("object", JITDebugArtifact::Object)
              .Default(None);
      if (!artifact) {
        Diags.diagnose(SourceLoc(), diag::error_invalid_arg_value,
                       A->getOption().getName(), A->getValue());
        return true;
      }
      Opts.DumpJIT = *artifact;
    }
  }

  for (const Arg *A : Args.filtered(OPT_verify_type_layout)) {
    Opts.VerifyTypeLayoutNames.push_back(A->getValue());
  }

  for (const Arg *A : Args.filtered(OPT_disable_autolink_framework)) {
    Opts.DisableAutolinkFrameworks.push_back(A->getValue());
  }

  Opts.GenerateProfile |= Args.hasArg(OPT_profile_generate);
  const Arg *ProfileUse = Args.getLastArg(OPT_profile_use);
  Opts.UseProfile = ProfileUse ? ProfileUse->getValue() : "";

  Opts.PrintInlineTree |= Args.hasArg(OPT_print_llvm_inline_tree);

  Opts.EnableDynamicReplacementChaining |=
      Args.hasArg(OPT_enable_dynamic_replacement_chaining);

  if (auto A = Args.getLastArg(OPT_enable_type_layouts,
                               OPT_disable_type_layouts)) {
    Opts.UseTypeLayoutValueHandling
      = A->getOption().matches(OPT_enable_type_layouts);
  } else if (Opts.OptMode == OptimizationMode::NoOptimization) {
    // Disable type layouts at Onone except if explictly requested.
    Opts.UseTypeLayoutValueHandling = false;
  }

  Opts.UseSwiftCall = Args.hasArg(OPT_enable_swiftcall);

  // This is set to true by default.
  Opts.UseIncrementalLLVMCodeGen &=
    !Args.hasArg(OPT_disable_incremental_llvm_codegeneration);

  if (Args.hasArg(OPT_embed_bitcode))
    Opts.EmbedMode = IRGenEmbedMode::EmbedBitcode;
  else if (Args.hasArg(OPT_embed_bitcode_marker))
    Opts.EmbedMode = IRGenEmbedMode::EmbedMarker;

  if (Opts.EmbedMode == IRGenEmbedMode::EmbedBitcode) {
    // Keep track of backend options so we can embed them in a separate data
    // section and use them when building from the bitcode. This can be removed
    // when all the backend options are recorded in the IR.
    for (const Arg *A : Args) {
      // Do not encode output and input.
      if (A->getOption().getID() == options::OPT_o ||
          A->getOption().getID() == options::OPT_INPUT ||
          A->getOption().getID() == options::OPT_primary_file ||
          A->getOption().getID() == options::OPT_embed_bitcode)
        continue;
      ArgStringList ASL;
      A->render(Args, ASL);
      for (ArgStringList::iterator it = ASL.begin(), ie = ASL.end();
          it != ie; ++ it) {
        StringRef ArgStr(*it);
        Opts.CmdArgs.insert(Opts.CmdArgs.end(), ArgStr.begin(), ArgStr.end());
        // using \00 to terminate to avoid problem decoding.
        Opts.CmdArgs.push_back('\0');
      }
    }
  }

  if (const Arg *A = Args.getLastArg(options::OPT_lto)) {
    auto LLVMLTOKind =
        llvm::StringSwitch<Optional<IRGenLLVMLTOKind>>(A->getValue())
            .Case("llvm-thin", IRGenLLVMLTOKind::Thin)
            .Case("llvm-full", IRGenLLVMLTOKind::Full)
            .Default(llvm::None);
    if (LLVMLTOKind)
      Opts.LLVMLTOKind = LLVMLTOKind.getValue();
    else
      Diags.diagnose(SourceLoc(), diag::error_invalid_arg_value,
                     A->getAsString(Args), A->getValue());
  }

  if (const Arg *A = Args.getLastArg(options::OPT_sanitize_coverage_EQ)) {
    Opts.SanitizeCoverage =
        parseSanitizerCoverageArgValue(A, Triple, Diags, Opts.Sanitizers);
  } else if (Opts.Sanitizers & SanitizerKind::Fuzzer) {

    // Automatically set coverage flags, unless coverage type was explicitly
    // requested.
    // Updated to match clang at Jul 2019.
    Opts.SanitizeCoverage.IndirectCalls = true;
    Opts.SanitizeCoverage.TraceCmp = true;
    Opts.SanitizeCoverage.PCTable = true;
    if (Triple.isOSLinux()) {
      Opts.SanitizeCoverage.StackDepth = true;
    }
    Opts.SanitizeCoverage.Inline8bitCounters = true;
    Opts.SanitizeCoverage.CoverageType = llvm::SanitizerCoverageOptions::SCK_Edge;
  }

  if (Args.hasArg(OPT_disable_reflection_metadata)) {
    Opts.EnableReflectionMetadata = false;
    Opts.EnableReflectionNames = false;
  }

  if (Args.hasArg(OPT_enable_anonymous_context_mangled_names))
    Opts.EnableAnonymousContextMangledNames = true;

  if (Args.hasArg(OPT_disable_reflection_names)) {
    Opts.EnableReflectionNames = false;
  }

  if (Args.hasArg(OPT_force_public_linkage)) {
    Opts.ForcePublicLinkage = true;
  }

  // PE/COFF cannot deal with the cross-module reference to the metadata parent
  // (e.g. NativeObject).  Force the lazy initialization of the VWT always.
  Opts.LazyInitializeClassMetadata = Triple.isOSBinFormatCOFF();

  // PE/COFF cannot deal with cross-module reference to the protocol conformance
  // witness.  Use a runtime initialized value for the protocol conformance
  // witness.
  Opts.LazyInitializeProtocolConformances = Triple.isOSBinFormatCOFF();

  if (Args.hasArg(OPT_disable_legacy_type_info)) {
    Opts.DisableLegacyTypeInfo = true;
  }

  if (Args.hasArg(OPT_prespecialize_generic_metadata) &&
      !Args.hasArg(OPT_disable_generic_metadata_prespecialization)) {
    Opts.PrespecializeGenericMetadata = true;
  }

  if (const Arg *A = Args.getLastArg(OPT_read_legacy_type_info_path_EQ)) {
    Opts.ReadLegacyTypeInfoPath = A->getValue();
  }

  for (const auto &Lib : Args.getAllArgValues(options::OPT_autolink_library))
    Opts.LinkLibraries.push_back(LinkLibrary(Lib, LibraryKind::Library));

  if (const Arg *A = Args.getLastArg(OPT_type_info_dump_filter_EQ)) {
    StringRef mode(A->getValue());
    if (mode == "all")
      Opts.TypeInfoFilter = IRGenOptions::TypeInfoDumpFilter::All;
    else if (mode == "resilient")
      Opts.TypeInfoFilter = IRGenOptions::TypeInfoDumpFilter::Resilient;
    else if (mode == "fragile")
      Opts.TypeInfoFilter = IRGenOptions::TypeInfoDumpFilter::Fragile;
    else {
      Diags.diagnose(SourceLoc(), diag::error_invalid_arg_value,
                     A->getAsString(Args), A->getValue());
    }
  }

  auto getRuntimeCompatVersion = [&] () -> Optional<llvm::VersionTuple> {
    Optional<llvm::VersionTuple> runtimeCompatibilityVersion;
    if (auto versionArg = Args.getLastArg(
                                  options::OPT_runtime_compatibility_version)) {
      auto version = StringRef(versionArg->getValue());
      if (version.equals("none")) {
        runtimeCompatibilityVersion = None;
      } else if (version.equals("5.0")) {
        runtimeCompatibilityVersion = llvm::VersionTuple(5, 0);
      } else if (version.equals("5.1")) {
        runtimeCompatibilityVersion = llvm::VersionTuple(5, 1);
      } else {
        Diags.diagnose(SourceLoc(), diag::error_invalid_arg_value,
                       versionArg->getAsString(Args), version);
      }
    } else {
      runtimeCompatibilityVersion =
                           getSwiftRuntimeCompatibilityVersionForTarget(Triple);
    }
    return runtimeCompatibilityVersion;
  };

  // Autolink runtime compatibility libraries, if asked to.
  if (!Args.hasArg(options::OPT_disable_autolinking_runtime_compatibility)) {
    Opts.AutolinkRuntimeCompatibilityLibraryVersion = getRuntimeCompatVersion();
  }

  if (!Args.hasArg(options::
          OPT_disable_autolinking_runtime_compatibility_dynamic_replacements)) {
    Opts.AutolinkRuntimeCompatibilityDynamicReplacementLibraryVersion =
        getRuntimeCompatVersion();
  }

  if (const Arg *A = Args.getLastArg(OPT_num_threads)) {
    if (StringRef(A->getValue()).getAsInteger(10, Opts.NumThreads)) {
      Diags.diagnose(SourceLoc(), diag::error_invalid_arg_value,
                     A->getAsString(Args), A->getValue());
      return true;
    }
    if (environmentVariableRequestedMaximumDeterminism()) {
      Opts.NumThreads = 1;
      Diags.diagnose(SourceLoc(), diag::remark_max_determinism_overriding,
                     "-num-threads");
    }
  }

  return false;
}

static std::string getScriptFileName(StringRef name, version::Version &ver) {
  if (ver.isVersionAtLeast(4, 2))
    return (Twine(name) + "42" + ".json").str();
  else
    return (Twine(name) + "4" + ".json").str();
}

static bool ParseMigratorArgs(MigratorOptions &Opts,
                              LangOptions &LangOpts,
                              const FrontendOptions &FrontendOpts,
                              StringRef ResourcePath, const ArgList &Args,
                              DiagnosticEngine &Diags) {
  using namespace options;

  Opts.KeepObjcVisibility |= Args.hasArg(OPT_migrate_keep_objc_visibility);
  Opts.DumpUsr = Args.hasArg(OPT_dump_usr);

  if (Args.hasArg(OPT_disable_migrator_fixits)) {
    Opts.EnableMigratorFixits = false;
  }

  if (auto RemapFilePath = Args.getLastArg(OPT_emit_remap_file_path)) {
    Opts.EmitRemapFilePath = RemapFilePath->getValue();
  }

  if (auto MigratedFilePath = Args.getLastArg(OPT_emit_migrated_file_path)) {
    Opts.EmitMigratedFilePath = MigratedFilePath->getValue();
  }

  if (auto Dumpster = Args.getLastArg(OPT_dump_migration_states_dir)) {
    Opts.DumpMigrationStatesDir = Dumpster->getValue();
  }

  if (auto DataPath = Args.getLastArg(OPT_api_diff_data_file)) {
    Opts.APIDigesterDataStorePaths.push_back(DataPath->getValue());
  } else {
    auto &Triple = LangOpts.Target;

    llvm::SmallString<128> basePath;
    if (auto DataDir = Args.getLastArg(OPT_api_diff_data_dir)) {
      basePath = DataDir->getValue();
    } else {
      basePath = ResourcePath;
      llvm::sys::path::append(basePath, "migrator");
    }

    bool Supported = true;
    llvm::SmallString<128> dataPath(basePath);
    auto &langVer = LangOpts.EffectiveLanguageVersion;
    if (Triple.isMacOSX())
      llvm::sys::path::append(dataPath, getScriptFileName("macos", langVer));
    else if (Triple.isiOS())
      llvm::sys::path::append(dataPath, getScriptFileName("ios", langVer));
    else if (Triple.isTvOS())
      llvm::sys::path::append(dataPath, getScriptFileName("tvos", langVer));
    else if (Triple.isWatchOS())
      llvm::sys::path::append(dataPath, getScriptFileName("watchos", langVer));
    else
      Supported = false;
    if (Supported) {
      llvm::SmallString<128> authoredDataPath(basePath);
      llvm::sys::path::append(authoredDataPath, getScriptFileName("overlay", langVer));
      // Add authored list first to take higher priority.
      Opts.APIDigesterDataStorePaths.push_back(std::string(authoredDataPath.str()));
      Opts.APIDigesterDataStorePaths.push_back(std::string(dataPath.str()));
    }
  }

  if (Opts.shouldRunMigrator()) {
    assert(!FrontendOpts.InputsAndOutputs.isWholeModule());
    // FIXME: In order to support batch mode properly, the migrator would have
    // to support having one remap file path and one migrated file path per
    // primary input. The easiest way to do this would be to move processing of
    // these paths into FrontendOptions, like other supplementary outputs, and
    // to call migrator::updateCodeAndEmitRemapIfNeeded once for each primary
    // file.
    //
    // Supporting WMO would be similar, but WMO is set up to only produce one
    // supplementary output for the whole compilation instead of one per input,
    // so it's probably not worth it.
    FrontendOpts.InputsAndOutputs.assertMustNotBeMoreThanOnePrimaryInput();

    // Always disable typo-correction in the migrator.
    LangOpts.TypoCorrectionLimit = 0;
  }

  return false;
}

bool CompilerInvocation::parseArgs(
    ArrayRef<const char *> Args, DiagnosticEngine &Diags,
    SmallVectorImpl<std::unique_ptr<llvm::MemoryBuffer>>
        *ConfigurationFileBuffers,
    StringRef workingDirectory, StringRef mainExecutablePath) {
  using namespace options;

  if (Args.empty())
    return false;

  // Parse frontend command line options using Swift's option table.
  unsigned MissingIndex;
  unsigned MissingCount;
  std::unique_ptr<llvm::opt::OptTable> Table = createSwiftOptTable();
  llvm::opt::InputArgList ParsedArgs =
      Table->ParseArgs(Args, MissingIndex, MissingCount, FrontendOption);
  if (MissingCount) {
    Diags.diagnose(SourceLoc(), diag::error_missing_arg_value,
                   ParsedArgs.getArgString(MissingIndex), MissingCount);
    return true;
  }

  if (ParsedArgs.hasArg(OPT_UNKNOWN)) {
    for (const Arg *A : ParsedArgs.filtered(OPT_UNKNOWN)) {
      Diags.diagnose(SourceLoc(), diag::error_unknown_arg,
                     A->getAsString(ParsedArgs));
    }
    return true;
  }

  if (ParseFrontendArgs(FrontendOpts, ParsedArgs, Diags,
                        ConfigurationFileBuffers)) {
    return true;
  }

  if (!mainExecutablePath.empty()) {
    setMainExecutablePath(mainExecutablePath);
  }

  ParseModuleInterfaceArgs(ModuleInterfaceOpts, ParsedArgs);
  SaveModuleInterfaceArgs(ModuleInterfaceOpts, FrontendOpts, ParsedArgs, Diags);

  if (ParseLangArgs(LangOpts, ParsedArgs, Diags, FrontendOpts)) {
    return true;
  }

  if (ParseTypeCheckerArgs(TypeCheckerOpts, ParsedArgs, Diags, FrontendOpts)) {
    return true;
  }

  if (ParseClangImporterArgs(ClangImporterOpts, ParsedArgs, Diags,
                             workingDirectory)) {
    return true;
  }

  if (ParseSearchPathArgs(SearchPathOpts, ParsedArgs, Diags,
                          workingDirectory)) {
    return true;
  }

  if (ParseSILArgs(SILOpts, ParsedArgs, IRGenOpts, FrontendOpts,
                   TypeCheckerOpts, Diags,
                   LangOpts.Target, ClangImporterOpts)) {
    return true;
  }

  if (ParseIRGenArgs(IRGenOpts, ParsedArgs, Diags, FrontendOpts, SILOpts,
                     getSDKPath(), SearchPathOpts.RuntimeResourcePath,
                     LangOpts.Target)) {
    return true;
  }

  if (ParseTBDGenArgs(TBDGenOpts, ParsedArgs, Diags, *this)) {
    return true;
  }

  if (ParseDiagnosticArgs(DiagnosticOpts, ParsedArgs, Diags)) {
    return true;
  }

  if (ParseMigratorArgs(MigratorOpts, LangOpts, FrontendOpts,
                        SearchPathOpts.RuntimeResourcePath, ParsedArgs, Diags)) {
    return true;
  }

  updateRuntimeLibraryPaths(SearchPathOpts, LangOpts.Target);
  setDefaultPrebuiltCacheIfNecessary();

  // Now that we've parsed everything, setup some inter-option-dependent state.
  setIRGenOutputOptsFromFrontendOptions(IRGenOpts, FrontendOpts);
  setBridgingHeaderFromFrontendOptions(ClangImporterOpts, FrontendOpts);

  return false;
}

serialization::Status
CompilerInvocation::loadFromSerializedAST(StringRef data) {
  serialization::ExtendedValidationInfo extendedInfo;
  serialization::ValidationInfo info =
      serialization::validateSerializedAST(data, &extendedInfo);

  if (info.status != serialization::Status::Valid)
    return info.status;

  LangOpts.EffectiveLanguageVersion = info.compatibilityVersion;
  setTargetTriple(info.targetTriple);
  if (!extendedInfo.getSDKPath().empty())
    setSDKPath(extendedInfo.getSDKPath().str());

  auto &extraClangArgs = getClangImporterOptions().ExtraArgs;
  for (StringRef Arg : extendedInfo.getExtraClangImporterOptions())
    extraClangArgs.push_back(Arg.str());

  return info.status;
}

llvm::ErrorOr<std::unique_ptr<llvm::MemoryBuffer>>
CompilerInvocation::setUpInputForSILTool(
    StringRef inputFilename, StringRef moduleNameArg,
    bool alwaysSetModuleToMain, bool bePrimary,
    serialization::ExtendedValidationInfo &extendedInfo) {
  // Load the input file.
  llvm::ErrorOr<std::unique_ptr<llvm::MemoryBuffer>> fileBufOrErr =
      llvm::MemoryBuffer::getFileOrSTDIN(inputFilename);
  if (!fileBufOrErr) {
    return fileBufOrErr;
  }

  // If it looks like we have an AST, set the source file kind to SIL and the
  // name of the module to the file's name.
  getFrontendOptions().InputsAndOutputs.addInput(
      InputFile(inputFilename, bePrimary, fileBufOrErr.get().get(), file_types::TY_SIL));

  auto result = serialization::validateSerializedAST(
      fileBufOrErr.get()->getBuffer(), &extendedInfo);
  bool hasSerializedAST = result.status == serialization::Status::Valid;

  if (hasSerializedAST) {
    const StringRef stem = !moduleNameArg.empty()
                               ? moduleNameArg
                               : llvm::sys::path::stem(inputFilename);
    setModuleName(stem);
    getFrontendOptions().InputMode =
        FrontendOptions::ParseInputMode::SwiftLibrary;
  } else {
    const StringRef name = (alwaysSetModuleToMain || moduleNameArg.empty())
                               ? "main"
                               : moduleNameArg;
    setModuleName(name);
    getFrontendOptions().InputMode = FrontendOptions::ParseInputMode::SIL;
  }
  return fileBufOrErr;
}

bool CompilerInvocation::isModuleExternallyConsumed(
    const ModuleDecl *mod) const {
  // Modules for executables aren't expected to be consumed by other modules.
  // This picks up all kinds of entrypoints, including script mode,
  // @UIApplicationMain and @NSApplicationMain.
  if (mod->hasEntryPoint()) {
    return false;
  }

  // If an implicit Objective-C header was needed to construct this module, it
  // must be the product of a library target.
  if (!getFrontendOptions().ImplicitObjCHeaderPath.empty()) {
    return false;
  }

  // App extensions are special beasts because they build without entrypoints
  // like library targets, but they behave like executable targets because
  // their associated modules are not suitable for distribution.
  if (mod->getASTContext().LangOpts.EnableAppExtensionRestrictions) {
    return false;
  }

  // FIXME: This is still a lousy approximation of whether the module file will
  // be externally consumed.
  return true;
}<|MERGE_RESOLUTION|>--- conflicted
+++ resolved
@@ -387,12 +387,6 @@
   Opts.DisableAvailabilityChecking |=
       Args.hasArg(OPT_disable_availability_checking);
 
-<<<<<<< HEAD
-  if (FrontendOpts.InputKind == InputFileKind::SIL)
-    Opts.DisableAvailabilityChecking = true;
-
-=======
->>>>>>> 0c6129da
   if (auto A = Args.getLastArg(OPT_enable_access_control,
                                OPT_disable_access_control)) {
     Opts.EnableAccessControl
