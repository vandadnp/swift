//===--- ClangModuleDependencyScanner.cpp - Dependency Scanning -----------===//
//
// This source file is part of the Swift.org open source project
//
// Copyright (c) 2019 Apple Inc. and the Swift project authors
// Licensed under Apache License v2.0 with Runtime Library Exception
//
// See https://swift.org/LICENSE.txt for license information
// See https://swift.org/CONTRIBUTORS.txt for the list of Swift project authors
//
//===----------------------------------------------------------------------===//
//
// This file implements dependency scanning for Clang modules.
//
//===----------------------------------------------------------------------===//
#include "ImporterImpl.h"
#include "swift/AST/ModuleDependencies.h"
#include "swift/Basic/SourceManager.h"
#include "swift/ClangImporter/ClangImporter.h"
#include "clang/Tooling/DependencyScanning/DependencyScanningService.h"
#include "clang/Tooling/DependencyScanning/DependencyScanningTool.h"
#include "llvm/Support/FileSystem.h"
#include "llvm/Support/Signals.h"

using namespace swift;

using namespace clang::tooling;
using namespace clang::tooling::dependencies;

class swift::ClangModuleDependenciesCacheImpl {
  /// Cache the names of the files used for the "import hack" to compute module
  /// dependencies.
  /// FIXME: This should go away once Clang's dependency scanning library
  /// can scan by module name.
  llvm::StringMap<std::string> importHackFileCache;

public:
  /// Set containing all of the Clang modules that have already been seen.
  llvm::StringSet<> alreadySeen;

  DependencyScanningService service;

  DependencyScanningTool tool;

  ClangModuleDependenciesCacheImpl()
      : importHackFileCache(),
        service(ScanningMode::MinimizedSourcePreprocessing, ScanningOutputFormat::Full),
        tool(service) { }
  ~ClangModuleDependenciesCacheImpl();

  /// Retrieve the name of the file used for the "import hack" that is
  /// used to scan the dependencies of a Clang module.
  llvm::ErrorOr<StringRef> getImportHackFile(StringRef moduleName);
};

ClangModuleDependenciesCacheImpl::~ClangModuleDependenciesCacheImpl() {
  if (!importHackFileCache.empty()) {
    for (auto& it: importHackFileCache) {
      llvm::sys::fs::remove(it.second);
    }
  }
}

llvm::ErrorOr<StringRef> ClangModuleDependenciesCacheImpl::getImportHackFile(StringRef moduleName) {
  auto cacheIt = importHackFileCache.find(moduleName.str());
  if (cacheIt != importHackFileCache.end())
    return cacheIt->second;

  // Create a temporary file.
  int resultFD;
  SmallString<128> resultPath;
  if (auto error = llvm::sys::fs::createTemporaryFile(
          "import-hack-" + moduleName.str(), "c", resultFD, resultPath))
    return error;

  llvm::raw_fd_ostream out(resultFD, /*shouldClose=*/true);
  out << "#pragma clang module import " << moduleName.str() << ";\n";
  llvm::sys::RemoveFileOnSignal(resultPath);
  importHackFileCache.insert(std::make_pair(moduleName, resultPath.str().str()));
  return importHackFileCache[moduleName];
}

namespace {
  class SingleCommandCompilationDatabase : public CompilationDatabase {
  public:
    SingleCommandCompilationDatabase(CompileCommand Cmd)
        : Command(std::move(Cmd)) {}

    virtual std::vector<CompileCommand>
    getCompileCommands(StringRef FilePath) const override {
      return {Command};
    }

    virtual std::vector<CompileCommand> getAllCompileCommands() const override {
      return {Command};
    }

  private:
    CompileCommand Command;
  };
}

// Add search paths.
// Note: This is handled differently for the Clang importer itself, which
// adds search paths to Clang's data structures rather than to its
// command line.
static void addSearchPathInvocationArguments(
    std::vector<std::string> &invocationArgStrs, ASTContext &ctx) {
  SearchPathOptions &searchPathOpts = ctx.SearchPathOpts;
  for (const auto &framepath : searchPathOpts.FrameworkSearchPaths) {
    invocationArgStrs.push_back(framepath.IsSystem ? "-iframework" : "-F");
    invocationArgStrs.push_back(framepath.Path);
  }

  for (auto path : searchPathOpts.ImportSearchPaths) {
    invocationArgStrs.push_back("-I");
    invocationArgStrs.push_back(path);
  }
}

/// Create the command line for Clang dependency scanning.
static std::vector<std::string> getClangDepScanningInvocationArguments(
    ASTContext &ctx,
    StringRef sourceFileName) {
  std::vector<std::string> commandLineArgs;

  // Form the basic command line.
  commandLineArgs.push_back("clang");
  importer::getNormalInvocationArguments(commandLineArgs, ctx);
  importer::addCommonInvocationArguments(commandLineArgs, ctx);
  addSearchPathInvocationArguments(commandLineArgs, ctx);

  auto sourceFilePos = std::find(
      commandLineArgs.begin(), commandLineArgs.end(),
      "<swift-imported-modules>");
  assert(sourceFilePos != commandLineArgs.end());
  *sourceFilePos = sourceFileName.str();

  // HACK! Drop the -fmodule-format= argument and the one that
  // precedes it.
  {
    auto moduleFormatPos = std::find_if(commandLineArgs.begin(),
                                        commandLineArgs.end(),
                                        [](StringRef arg) {
      return arg.startswith("-fmodule-format=");
    });
    assert(moduleFormatPos != commandLineArgs.end());
    assert(moduleFormatPos != commandLineArgs.begin());
    commandLineArgs.erase(moduleFormatPos-1, moduleFormatPos+1);
  }

  // HACK: No -fsyntax-only here?
  {
    auto syntaxOnlyPos = std::find(commandLineArgs.begin(),
                                   commandLineArgs.end(),
                                   "-fsyntax-only");
    assert(syntaxOnlyPos != commandLineArgs.end());
    *syntaxOnlyPos = "-c";
  }

  // HACK: Stolen from ClangScanDeps.cpp
  commandLineArgs.push_back("-o");
  commandLineArgs.push_back("/dev/null");
  commandLineArgs.push_back("-M");
  commandLineArgs.push_back("-MT");
  commandLineArgs.push_back("import-hack.o");
  commandLineArgs.push_back("-Xclang");
  commandLineArgs.push_back("-Eonly");
  commandLineArgs.push_back("-Xclang");
  commandLineArgs.push_back("-sys-header-deps");
  commandLineArgs.push_back("-Wno-error");

  return commandLineArgs;
}

/// Get or create the Clang-specific
static ClangModuleDependenciesCacheImpl *getOrCreateClangImpl(
    ModuleDependenciesCache &cache) {
  auto clangImpl = cache.getClangImpl();
  if (!clangImpl) {
    clangImpl = new ClangModuleDependenciesCacheImpl();
    cache.setClangImpl(clangImpl,
                       [](ClangModuleDependenciesCacheImpl *ptr) {
      delete ptr;
    });
  }

  return clangImpl;
}

/// Record the module dependencies we found by scanning Clang modules into
/// the module dependencies cache.
void ClangImporter::recordModuleDependencies(
    ModuleDependenciesCache &cache,
    const FullDependenciesResult &clangDependencies) {
  struct ModuleInfo {
    std::string PCMPath;
    std::string ModuleMapPath;
  };
  auto &ctx = Impl.SwiftContext;
  auto currentSwiftSearchPathSet = ctx.getAllModuleSearchPathsSet();

  for (const auto &clangModuleDep : clangDependencies.DiscoveredModules) {
    // If we've already cached this information, we're done.
<<<<<<< HEAD
    if (cache.hasDependencies(clangModuleDep.ID.ModuleName,
                              ModuleDependenciesKind::Clang))
=======
    if (cache.hasDependencies(
                    clangModuleDep.ModuleName,
                    {ModuleDependenciesKind::Clang, currentSwiftSearchPathSet}))
>>>>>>> ce660f51
      continue;

    // File dependencies for this module.
    std::vector<std::string> fileDeps;
    for (const auto &fileDep : clangModuleDep.FileDeps) {
      fileDeps.push_back(fileDep.getKey().str());
    }
    // Inherit all Clang driver args when creating the clang importer.
    ArrayRef<std::string> allArgs = Impl.ClangArgs;
    ClangImporterOptions Opts;

    // Ensure the arguments we collected is sufficient to create a Clang
    // invocation.
    assert(createClangInvocation(this, Opts, nullptr, allArgs));

    std::vector<std::string> swiftArgs;
    // We are using Swift frontend mode.
    swiftArgs.push_back("-frontend");
    // We pass the entire argument list via -Xcc, so the invocation should
    // use extra clang options alone.
    swiftArgs.push_back("-only-use-extra-clang-opts");
    auto addClangArg = [&](StringRef arg) {
      swiftArgs.push_back("-Xcc");
      swiftArgs.push_back(arg.str());
    };
    // Add all args inheritted from creating the importer.
    auto It = allArgs.begin();
    while(It != allArgs.end()) {
      StringRef arg = *It;
      // Remove the -target arguments because we should use the target triple
      // specified with `-clang-target` on the scanner invocation, or
      // from the depending Swift modules.
      if (arg == "-target") {
        It += 2;
      } else if (arg.startswith("-fapinotes-swift-version=")) {
        // Remove the apinotes version because we should use the language version
        // specified in the interface file.
        It += 1;
      } else {
        addClangArg(*It);
        ++ It;
      }
    }

    // Add all args the non-path arguments required to be passed in, according
    // to the Clang scanner
    for (const auto &clangArg :
         clangModuleDep.getAdditionalArgsWithoutModulePaths()) {
      swiftArgs.push_back("-Xcc");
      swiftArgs.push_back("-Xclang");
      swiftArgs.push_back("-Xcc");
      swiftArgs.push_back(clangArg);
    }

    // If the scanner is invoked with '-clang-target', ensure this is the target
    // used to build this PCM.
    if (Impl.SwiftContext.LangOpts.ClangTarget.hasValue()) {
      llvm::Triple triple = Impl.SwiftContext.LangOpts.ClangTarget.getValue();
      swiftArgs.push_back("-Xcc");
      swiftArgs.push_back("-target");
      swiftArgs.push_back("-Xcc");
      swiftArgs.push_back(triple.str());
    }

    // Swift frontend action: -emit-pcm
    swiftArgs.push_back("-emit-pcm");
    swiftArgs.push_back("-module-name");
    swiftArgs.push_back(clangModuleDep.ID.ModuleName);

    // Pass down search paths to the -emit-module action.
    // Unlike building Swift modules, we need to include all search paths to
    // the clang invocation to build PCMs because transitive headers can only
    // be found via search paths. Passing these headers as explicit inputs can
    // be quite challenging.
    for (auto &path: Impl.SwiftContext.SearchPathOpts.ImportSearchPaths) {
      addClangArg("-I" + path);
    }
    for (auto &path: Impl.SwiftContext.SearchPathOpts.FrameworkSearchPaths) {
      addClangArg((path.IsSystem ? "-Fsystem": "-F") + path.Path);
    }

    // Swift frontend option for input file path (Foo.modulemap).
    swiftArgs.push_back(clangModuleDep.ClangModuleMapFile);
    // Module-level dependencies.
    llvm::StringSet<> alreadyAddedModules;
    auto dependencies = ModuleDependencies::forClangModule(
        clangModuleDep.ClangModuleMapFile,
        clangModuleDep.ID.ContextHash,
        swiftArgs,
        fileDeps);
    for (const auto &moduleName : clangModuleDep.ClangModuleDeps) {
      dependencies.addModuleDependency(moduleName.ModuleName, &alreadyAddedModules);
    }

    cache.recordDependencies(clangModuleDep.ID.ModuleName,
                             std::move(dependencies));
  }
}

Optional<ModuleDependencies> ClangImporter::getModuleDependencies(
    StringRef moduleName, ModuleDependenciesCache &cache,
    InterfaceSubContextDelegate &delegate) {
  auto &ctx = Impl.SwiftContext;
  auto currentSwiftSearchPathSet = ctx.getAllModuleSearchPathsSet();
  // Check whether there is already a cached result.
  if (auto found = cache.findDependencies(
          moduleName,
          {ModuleDependenciesKind::Clang, currentSwiftSearchPathSet}))
    return found;

  // Retrieve or create the shared state.
  auto clangImpl = getOrCreateClangImpl(cache);

  // HACK! Replace the module import buffer name with the source file hack.
  auto importHackFile = clangImpl->getImportHackFile(moduleName);
  if (!importHackFile) {
    // FIXME: Emit a diagnostic here.
    return None;
  }

  // Determine the command-line arguments for dependency scanning.

  std::vector<std::string> commandLineArgs =
    getClangDepScanningInvocationArguments(ctx, *importHackFile);

  std::string workingDir =
      ctx.SourceMgr.getFileSystem()->getCurrentWorkingDirectory().get();
  CompileCommand command(workingDir, *importHackFile, commandLineArgs, "-");
  SingleCommandCompilationDatabase database(command);

  auto clangDependencies = clangImpl->tool.getFullDependencies(
      database, workingDir, clangImpl->alreadySeen);
  if (!clangDependencies) {
    // FIXME: Route this to a normal diagnostic.
    llvm::logAllUnhandledErrors(clangDependencies.takeError(), llvm::errs());
    return None;
  }

  // Record module dependencies for each module we found.
  recordModuleDependencies(cache, *clangDependencies);
            return cache.findDependencies(
                    moduleName,
                    {ModuleDependenciesKind::Clang, currentSwiftSearchPathSet});
}

bool ClangImporter::addBridgingHeaderDependencies(
    StringRef moduleName,
    ModuleDependenciesCache &cache) {
  auto &ctx = Impl.SwiftContext;
  auto currentSwiftSearchPathSet = ctx.getAllModuleSearchPathsSet();
  auto targetModule = *cache.findDependencies(
              moduleName,
              {ModuleDependenciesKind::SwiftTextual,currentSwiftSearchPathSet});

  // If we've already recorded bridging header dependencies, we're done.
  auto swiftDeps = targetModule.getAsSwiftTextualModule();
  if (!swiftDeps->bridgingSourceFiles.empty() ||
      !swiftDeps->bridgingModuleDependencies.empty())
    return false;

  // Retrieve or create the shared state.
  auto clangImpl = getOrCreateClangImpl(cache);

  // Retrieve the bridging header.
  std::string bridgingHeader = *targetModule.getBridgingHeader();

  // Determine the command-line arguments for dependency scanning.
  std::vector<std::string> commandLineArgs =
    getClangDepScanningInvocationArguments(ctx, bridgingHeader);

  std::string workingDir =
      ctx.SourceMgr.getFileSystem()->getCurrentWorkingDirectory().get();
  CompileCommand command(workingDir, bridgingHeader, commandLineArgs, "-");
  SingleCommandCompilationDatabase database(command);

  auto clangDependencies = clangImpl->tool.getFullDependencies(
      database, workingDir, clangImpl->alreadySeen);

  if (!clangDependencies) {
    // FIXME: Route this to a normal diagnostic.
    llvm::logAllUnhandledErrors(clangDependencies.takeError(), llvm::errs());
    return true;
  }

  // Record module dependencies for each module we found.
  recordModuleDependencies(cache, *clangDependencies);

  // Record dependencies for the source files the bridging header includes.
  for (const auto &fileDep : clangDependencies->FullDeps.FileDeps)
    targetModule.addBridgingSourceFile(fileDep);

  // ... and all module dependencies.
  llvm::StringSet<> alreadyAddedModules;
  for (const auto &moduleDep : clangDependencies->FullDeps.ClangModuleDeps) {
    targetModule.addBridgingModuleDependency(
        moduleDep.ModuleName, alreadyAddedModules);
  }

  // Update the cache with the new information for the module.
  cache.updateDependencies(
     {moduleName.str(), ModuleDependenciesKind::SwiftTextual},
     std::move(targetModule));

  return false;
}<|MERGE_RESOLUTION|>--- conflicted
+++ resolved
@@ -202,14 +202,9 @@
 
   for (const auto &clangModuleDep : clangDependencies.DiscoveredModules) {
     // If we've already cached this information, we're done.
-<<<<<<< HEAD
-    if (cache.hasDependencies(clangModuleDep.ID.ModuleName,
-                              ModuleDependenciesKind::Clang))
-=======
     if (cache.hasDependencies(
-                    clangModuleDep.ModuleName,
+                    clangModuleDep.ID.ModuleName,
                     {ModuleDependenciesKind::Clang, currentSwiftSearchPathSet}))
->>>>>>> ce660f51
       continue;
 
     // File dependencies for this module.
