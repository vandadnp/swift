--- conflicted
+++ resolved
@@ -970,1524 +970,6 @@
       BUILD_WITH_INSTALL_RPATH YES
       INSTALL_RPATH "@executable_path/../lib/swift/${SWIFT_SDK_${SWIFTEXE_SINGLE_SDK}_LIB_SUBDIR}")
   endif()
-<<<<<<< HEAD
-  _set_target_prefix_and_suffix("${target}" "${libkind}" "${SWIFTLIB_SINGLE_SDK}")
-
-  if("${SWIFTLIB_SINGLE_SDK}" STREQUAL "WINDOWS")
-    swift_windows_include_for_arch(${SWIFTLIB_SINGLE_ARCHITECTURE} SWIFTLIB_INCLUDE)
-    target_include_directories("${target}" SYSTEM PRIVATE ${SWIFTLIB_INCLUDE})
-    set_target_properties(${target}
-                          PROPERTIES
-                            CXX_STANDARD 14)
-  endif()
-
-  if("${SWIFTLIB_SINGLE_SDK}" STREQUAL "WINDOWS" AND NOT "${CMAKE_SYSTEM_NAME}" STREQUAL "Windows")
-    if("${libkind}" STREQUAL "SHARED")
-      # Each dll has an associated .lib (import library); since we may be
-      # building on a non-DLL platform (not windows), create an imported target
-      # for the library which created implicitly by the dll.
-      add_custom_command_target(${target}_IMPORT_LIBRARY
-                                OUTPUT "${SWIFTLIB_DIR}/${SWIFTLIB_SINGLE_SUBDIR}/${name}.lib"
-                                DEPENDS "${target}")
-      add_library(${target}_IMPLIB SHARED IMPORTED GLOBAL)
-      set_property(TARGET "${target}_IMPLIB" PROPERTY
-          IMPORTED_LOCATION "${SWIFTLIB_DIR}/${SWIFTLIB_SINGLE_SUBDIR}/${name}.lib")
-      add_dependencies(${target}_IMPLIB ${${target}_IMPORT_LIBRARY})
-    endif()
-    set_property(TARGET "${target}" PROPERTY NO_SONAME ON)
-  endif()
-
-  llvm_update_compile_flags(${target})
-
-  set_output_directory(${target}
-      BINARY_DIR ${SWIFT_RUNTIME_OUTPUT_INTDIR}
-      LIBRARY_DIR ${SWIFT_LIBRARY_OUTPUT_INTDIR})
-
-  if(MODULE)
-    set_target_properties("${target}" PROPERTIES
-        PREFIX ""
-        SUFFIX ${LLVM_PLUGIN_EXT})
-  endif()
-
-  if(SWIFTLIB_SINGLE_TARGET_LIBRARY)
-    # Install runtime libraries to lib/swift instead of lib. This works around
-    # the fact that -isysroot prevents linking to libraries in the system
-    # /usr/lib if Swift is installed in /usr.
-    set_target_properties("${target}" PROPERTIES
-      LIBRARY_OUTPUT_DIRECTORY ${SWIFTLIB_DIR}/${SWIFTLIB_SINGLE_SUBDIR}
-      ARCHIVE_OUTPUT_DIRECTORY ${SWIFTLIB_DIR}/${SWIFTLIB_SINGLE_SUBDIR})
-    if(SWIFTLIB_SINGLE_SDK STREQUAL WINDOWS AND SWIFTLIB_SINGLE_IS_STDLIB_CORE
-        AND libkind STREQUAL SHARED)
-      add_custom_command(TARGET ${target} POST_BUILD
-        COMMAND ${CMAKE_COMMAND} -E copy_if_different $<TARGET_FILE:${target}> ${SWIFTLIB_DIR}/${SWIFTLIB_SINGLE_SUBDIR})
-    endif()
-
-    foreach(config ${CMAKE_CONFIGURATION_TYPES})
-      string(TOUPPER ${config} config_upper)
-      escape_path_for_xcode("${config}" "${SWIFTLIB_DIR}" config_lib_dir)
-      set_target_properties(${target} PROPERTIES
-        LIBRARY_OUTPUT_DIRECTORY_${config_upper} ${config_lib_dir}/${SWIFTLIB_SINGLE_SUBDIR}
-        ARCHIVE_OUTPUT_DIRECTORY_${config_upper} ${config_lib_dir}/${SWIFTLIB_SINGLE_SUBDIR})
-    endforeach()
-  endif()
-
-  if(SWIFTLIB_SINGLE_SDK IN_LIST SWIFT_APPLE_PLATFORMS)
-    set(install_name_dir "@rpath")
-
-    if(SWIFTLIB_SINGLE_IS_STDLIB)
-      set(install_name_dir "${SWIFT_DARWIN_STDLIB_INSTALL_NAME_DIR}")
-
-      # iOS-like overlays are installed in a separate directory so that
-      # unzippered twins do not conflict.
-      if(maccatalyst_build_flavor STREQUAL "ios-like"
-          AND DEFINED SWIFT_DARWIN_MACCATALYST_STDLIB_INSTALL_NAME_DIR)
-        set(install_name_dir "${SWIFT_DARWIN_MACCATALYST_STDLIB_INSTALL_NAME_DIR}")
-      endif()
-    endif()
-
-    # Always use @rpath for XCTest
-    if(module_name STREQUAL "XCTest")
-      set(install_name_dir "@rpath")
-    endif()
-
-    if(SWIFTLIB_SINGLE_DARWIN_INSTALL_NAME_DIR)
-      set(install_name_dir "${SWIFTLIB_SINGLE_DARWIN_INSTALL_NAME_DIR}")
-    endif()
-
-    set_target_properties("${target}"
-      PROPERTIES
-      INSTALL_NAME_DIR "${install_name_dir}")
-  elseif("${SWIFTLIB_SINGLE_SDK}" STREQUAL "LINUX")
-    set_target_properties("${target}"
-      PROPERTIES
-      INSTALL_RPATH "$ORIGIN:/usr/lib/swift/linux")
-  elseif("${SWIFTLIB_SINGLE_SDK}" STREQUAL "CYGWIN")
-    set_target_properties("${target}"
-      PROPERTIES
-      INSTALL_RPATH "$ORIGIN:/usr/lib/swift/cygwin")
-  elseif("${SWIFTLIB_SINGLE_SDK}" STREQUAL "ANDROID")
-    # CMake generates an incorrect rule `$SONAME_FLAG $INSTALLNAME_DIR$SONAME`
-    # for an Android cross-build from a macOS host. Construct the proper linker
-    # flags manually in add_swift_target_library instead, see there with
-    # variable `swiftlib_link_flags_all`.
-    if(SWIFTLIB_SINGLE_TARGET_LIBRARY)
-      set_target_properties("${target}" PROPERTIES NO_SONAME TRUE)
-    endif()
-    # Only set the install RPATH if cross-compiling the host tools, in which
-    # case both the NDK and Sysroot paths must be set.
-    if(NOT "${SWIFT_ANDROID_NDK_PATH}" STREQUAL "" AND
-       NOT "${SWIFT_ANDROID_NATIVE_SYSROOT}" STREQUAL "")
-      set_target_properties("${target}"
-        PROPERTIES
-        INSTALL_RPATH "$ORIGIN")
-    endif()
-  endif()
-
-  set_target_properties("${target}" PROPERTIES BUILD_WITH_INSTALL_RPATH YES)
-  set_target_properties("${target}" PROPERTIES FOLDER "Swift libraries")
-
-  # Configure the static library target.
-  # Set compile and link flags for the non-static target.
-  # Do these LAST.
-  set(target_static)
-  if(SWIFTLIB_SINGLE_IS_STDLIB AND SWIFTLIB_SINGLE_STATIC)
-    set(target_static "${target}-static")
-
-    # We have already compiled Swift sources.  Link everything into a static
-    # library.
-    add_library(${target_static} STATIC
-        ${SWIFTLIB_SINGLE_SOURCES}
-        ${SWIFTLIB_INCORPORATED_OBJECT_LIBRARIES_EXPRESSIONS}
-        ${SWIFTLIB_SINGLE_XCODE_WORKAROUND_SOURCES})
-
-    set_output_directory(${target_static}
-        BINARY_DIR ${SWIFT_RUNTIME_OUTPUT_INTDIR}
-        LIBRARY_DIR ${SWIFT_LIBRARY_OUTPUT_INTDIR})
-
-    if(SWIFTLIB_INSTALL_WITH_SHARED)
-      set(swift_lib_dir ${SWIFTLIB_DIR})
-    else()
-      set(swift_lib_dir ${SWIFTSTATICLIB_DIR})
-    endif()
-
-    foreach(config ${CMAKE_CONFIGURATION_TYPES})
-      string(TOUPPER ${config} config_upper)
-      escape_path_for_xcode(
-          "${config}" "${swift_lib_dir}" config_lib_dir)
-      set_target_properties(${target_static} PROPERTIES
-        LIBRARY_OUTPUT_DIRECTORY_${config_upper} ${config_lib_dir}/${SWIFTLIB_SINGLE_SUBDIR}
-        ARCHIVE_OUTPUT_DIRECTORY_${config_upper} ${config_lib_dir}/${SWIFTLIB_SINGLE_SUBDIR})
-    endforeach()
-
-    set_target_properties(${target_static} PROPERTIES
-      LIBRARY_OUTPUT_DIRECTORY ${swift_lib_dir}/${SWIFTLIB_SINGLE_SUBDIR}
-      ARCHIVE_OUTPUT_DIRECTORY ${swift_lib_dir}/${SWIFTLIB_SINGLE_SUBDIR})
-  endif()
-
-  set_target_properties(${target}
-      PROPERTIES
-      # Library name (without the variant information)
-      OUTPUT_NAME ${name})
-  if(target_static)
-    set_target_properties(${target_static}
-        PROPERTIES
-        OUTPUT_NAME ${name})
-  endif()
-
-  # Don't build standard libraries by default.  We will enable building
-  # standard libraries that the user requested; the rest can be built on-demand.
-  if(SWIFTLIB_SINGLE_TARGET_LIBRARY)
-    foreach(t "${target}" ${target_static})
-      set_target_properties(${t} PROPERTIES EXCLUDE_FROM_ALL TRUE)
-    endforeach()
-  endif()
-
-  # Handle linking and dependencies.
-  add_dependencies_multiple_targets(
-      TARGETS "${target}" ${target_static}
-      DEPENDS
-        ${SWIFTLIB_SINGLE_DEPENDS}
-        ${gyb_dependency_targets}
-        "${swift_object_dependency_target}"
-        "${swift_module_dependency_target}"
-        ${LLVM_COMMON_DEPENDS})
-
-  if("${libkind}" STREQUAL "SHARED")
-    target_link_libraries("${target}" PRIVATE ${SWIFTLIB_SINGLE_LINK_LIBRARIES})
-  elseif("${libkind}" STREQUAL "OBJECT")
-    precondition_list_empty(
-        "${SWIFTLIB_SINGLE_LINK_LIBRARIES}"
-        "OBJECT_LIBRARY may not link to anything")
-  else()
-    target_link_libraries("${target}" INTERFACE ${SWIFTLIB_SINGLE_LINK_LIBRARIES})
-  endif()
-
-  # Don't add the icucore target.
-  set(SWIFTLIB_SINGLE_LINK_LIBRARIES_WITHOUT_ICU)
-  foreach(item ${SWIFTLIB_SINGLE_LINK_LIBRARIES})
-    if(NOT "${item}" STREQUAL "icucore")
-      list(APPEND SWIFTLIB_SINGLE_LINK_LIBRARIES_WITHOUT_ICU "${item}")
-    endif()
-  endforeach()
-
-  if(target_static)
-    _list_add_string_suffix(
-        "${SWIFTLIB_SINGLE_LINK_LIBRARIES_WITHOUT_ICU}"
-        "-static"
-        target_static_depends)
-    # FIXME: should this be target_link_libraries?
-    add_dependencies_multiple_targets(
-        TARGETS "${target_static}"
-        DEPENDS ${target_static_depends})
-  endif()
-
-  # Link against system frameworks.
-  foreach(FRAMEWORK ${SWIFTLIB_SINGLE_FRAMEWORK_DEPENDS})
-    foreach(t "${target}" ${target_static})
-      target_link_libraries("${t}" PUBLIC "-framework ${FRAMEWORK}")
-    endforeach()
-  endforeach()
-  foreach(FRAMEWORK ${SWIFTLIB_SINGLE_FRAMEWORK_DEPENDS_WEAK})
-    foreach(t "${target}" ${target_static})
-      target_link_libraries("${t}" PUBLIC "-weak_framework ${FRAMEWORK}")
-    endforeach()
-  endforeach()
-
-  if(NOT SWIFTLIB_SINGLE_TARGET_LIBRARY)
-    # Call llvm_config() only for libraries that are part of the compiler.
-    swift_common_llvm_config("${target}" ${SWIFTLIB_SINGLE_LLVM_LINK_COMPONENTS})
-  endif()
-
-  # Collect compile and link flags for the static and non-static targets.
-  # Don't set PROPERTY COMPILE_FLAGS or LINK_FLAGS directly.
-  set(c_compile_flags ${SWIFTLIB_SINGLE_C_COMPILE_FLAGS})
-  set(link_flags ${SWIFTLIB_SINGLE_LINK_FLAGS})
-
-  set(library_search_subdir "${SWIFT_SDK_${SWIFTLIB_SINGLE_SDK}_LIB_SUBDIR}")
-  set(library_search_directories
-      "${SWIFTLIB_DIR}/${SWIFTLIB_SINGLE_SUBDIR}"
-      "${SWIFT_NATIVE_SWIFT_TOOLS_PATH}/../lib/swift/${SWIFTLIB_SINGLE_SUBDIR}"
-      "${SWIFT_NATIVE_SWIFT_TOOLS_PATH}/../lib/swift/${SWIFT_SDK_${SWIFTLIB_SINGLE_SDK}_LIB_SUBDIR}")
-
-  # In certain cases when building, the environment variable SDKROOT is set to override
-  # where the sdk root is located in the system. If that environment variable has been
-  # set by the user, respect it and add the specified SDKROOT directory to the
-  # library_search_directories so we are able to link against those libraries
-  if(DEFINED ENV{SDKROOT} AND EXISTS "$ENV{SDKROOT}/usr/lib/swift")
-      list(APPEND library_search_directories "$ENV{SDKROOT}/usr/lib/swift")
-  endif()
-
-  # Add variant-specific flags.
-  if(SWIFTLIB_SINGLE_TARGET_LIBRARY)
-    set(build_type "${SWIFT_STDLIB_BUILD_TYPE}")
-    set(enable_assertions "${SWIFT_STDLIB_ASSERTIONS}")
-  else()
-    set(build_type "${CMAKE_BUILD_TYPE}")
-    set(enable_assertions "${LLVM_ENABLE_ASSERTIONS}")
-    set(analyze_code_coverage "${SWIFT_ANALYZE_CODE_COVERAGE}")
-  endif()
-
-  if (NOT SWIFTLIB_SINGLE_TARGET_LIBRARY)
-    set(lto_type "${SWIFT_TOOLS_ENABLE_LTO}")
-  endif()
-
-  _add_variant_c_compile_flags(
-    SDK "${SWIFTLIB_SINGLE_SDK}"
-    ARCH "${SWIFTLIB_SINGLE_ARCHITECTURE}"
-    BUILD_TYPE "${build_type}"
-    ENABLE_ASSERTIONS "${enable_assertions}"
-    ANALYZE_CODE_COVERAGE "${analyze_code_coverage}"
-    ENABLE_LTO "${lto_type}"
-    DEPLOYMENT_VERSION_OSX "${SWIFTLIB_DEPLOYMENT_VERSION_OSX}"
-    DEPLOYMENT_VERSION_MACCATALYST "${SWIFTLIB_DEPLOYMENT_VERSION_MACCATALYST}"
-    DEPLOYMENT_VERSION_IOS "${SWIFTLIB_DEPLOYMENT_VERSION_IOS}"
-    DEPLOYMENT_VERSION_TVOS "${SWIFTLIB_DEPLOYMENT_VERSION_TVOS}"
-    DEPLOYMENT_VERSION_WATCHOS "${SWIFTLIB_DEPLOYMENT_VERSION_WATCHOS}"
-    RESULT_VAR_NAME c_compile_flags
-    MACCATALYST_BUILD_FLAVOR "${SWIFTLIB_SINGLE_MACCATALYST_BUILD_FLAVOR}"
-    )
-
-  if(SWIFTLIB_IS_STDLIB)
-    # We don't ever want to link against the ABI-breakage checking symbols
-    # in the standard library, runtime, or overlays because they only rely
-    # on the header parts of LLVM's ADT.
-    list(APPEND c_compile_flags
-      "-DLLVM_DISABLE_ABI_BREAKING_CHECKS_ENFORCING=1")
-  endif()
-
-  if(SWIFTLIB_SINGLE_SDK STREQUAL WINDOWS)
-    if(libkind STREQUAL SHARED)
-      list(APPEND c_compile_flags -D_WINDLL)
-    endif()
-  endif()
-  _add_variant_link_flags(
-    SDK "${SWIFTLIB_SINGLE_SDK}"
-    ARCH "${SWIFTLIB_SINGLE_ARCHITECTURE}"
-    BUILD_TYPE "${build_type}"
-    ENABLE_ASSERTIONS "${enable_assertions}"
-    ANALYZE_CODE_COVERAGE "${analyze_code_coverage}"
-    ENABLE_LTO "${lto_type}"
-    LTO_OBJECT_NAME "${target}-${SWIFTLIB_SINGLE_SDK}-${SWIFTLIB_SINGLE_ARCHITECTURE}"
-    DEPLOYMENT_VERSION_OSX "${SWIFTLIB_DEPLOYMENT_VERSION_OSX}"
-    DEPLOYMENT_VERSION_MACCATALYST "${SWIFTLIB_DEPLOYMENT_VERSION_MACCATALYST}"
-    DEPLOYMENT_VERSION_IOS "${SWIFTLIB_DEPLOYMENT_VERSION_IOS}"
-    DEPLOYMENT_VERSION_TVOS "${SWIFTLIB_DEPLOYMENT_VERSION_TVOS}"
-    DEPLOYMENT_VERSION_WATCHOS "${SWIFTLIB_DEPLOYMENT_VERSION_WATCHOS}"
-    RESULT_VAR_NAME link_flags
-    LINK_LIBRARIES_VAR_NAME link_libraries
-    LIBRARY_SEARCH_DIRECTORIES_VAR_NAME library_search_directories
-    MACCATALYST_BUILD_FLAVOR "${SWIFTLIB_SINGLE_MACCATALYST_BUILD_FLAVOR}"
-      )
-
-  # Configure plist creation for OS X.
-  set(PLIST_INFO_PLIST "Info.plist" CACHE STRING "Plist name")
-  if("${SWIFTLIB_SINGLE_SDK}" IN_LIST SWIFT_APPLE_PLATFORMS AND SWIFTLIB_SINGLE_IS_STDLIB)
-    set(PLIST_INFO_NAME ${name})
-    set(PLIST_INFO_UTI "com.apple.dt.runtime.${name}")
-    set(PLIST_INFO_VERSION "${SWIFT_VERSION}")
-    if (SWIFT_COMPILER_VERSION)
-      set(PLIST_INFO_BUILD_VERSION
-        "${SWIFT_COMPILER_VERSION}")
-    endif()
-
-    set(PLIST_INFO_PLIST_OUT "${PLIST_INFO_PLIST}")
-    list(APPEND link_flags
-         "-Wl,-sectcreate,__TEXT,__info_plist,${CMAKE_CURRENT_BINARY_DIR}/${PLIST_INFO_PLIST_OUT}")
-    configure_file(
-        "${SWIFT_SOURCE_DIR}/stdlib/${PLIST_INFO_PLIST}.in"
-        "${PLIST_INFO_PLIST_OUT}"
-        @ONLY
-        NEWLINE_STYLE UNIX)
-
-    # If Application Extensions are enabled, pass the linker flag marking
-    # the dylib as safe.
-    if (CXX_SUPPORTS_FAPPLICATION_EXTENSION AND (NOT DISABLE_APPLICATION_EXTENSION))
-      list(APPEND link_flags "-Wl,-application_extension")
-    endif()
-
-    set(PLIST_INFO_UTI)
-    set(PLIST_INFO_NAME)
-    set(PLIST_INFO_VERSION)
-    set(PLIST_INFO_BUILD_VERSION)
-  endif()
-
-  # Set compilation and link flags.
-  if(SWIFTLIB_SINGLE_SDK STREQUAL WINDOWS)
-    swift_windows_include_for_arch(${SWIFTLIB_SINGLE_ARCHITECTURE}
-      ${SWIFTLIB_SINGLE_ARCHITECTURE}_INCLUDE)
-    target_include_directories(${target} SYSTEM PRIVATE
-      ${${SWIFTLIB_SINGLE_ARCHITECTURE}_INCLUDE})
-
-    if(NOT ${CMAKE_C_COMPILER_ID} STREQUAL MSVC)
-      swift_windows_get_sdk_vfs_overlay(SWIFTLIB_SINGLE_VFS_OVERLAY)
-      target_compile_options(${target} PRIVATE
-        "SHELL:-Xclang -ivfsoverlay -Xclang ${SWIFTLIB_SINGLE_VFS_OVERLAY}")
-
-      # MSVC doesn't support -Xclang. We don't need to manually specify
-      # the dependent libraries as `cl` does so.
-      target_compile_options(${target} PRIVATE
-        "SHELL:-Xclang --dependent-lib=oldnames"
-        # TODO(compnerd) handle /MT, /MTd
-        "SHELL:-Xclang --dependent-lib=msvcrt$<$<CONFIG:Debug>:d>")
-    endif()
-  endif()
-  target_include_directories(${target} SYSTEM PRIVATE
-    ${SWIFT_${SWIFTLIB_SINGLE_SDK}_${SWIFTLIB_SINGLE_ARCHITECTURE}_ICU_UC_INCLUDE}
-    ${SWIFT_${SWIFTLIB_SINGLE_SDK}_${SWIFTLIB_SINGLE_ARCHITECTURE}_ICU_I18N_INCLUDE})
-  target_compile_options(${target} PRIVATE
-    ${c_compile_flags})
-  target_link_options(${target} PRIVATE
-    ${link_flags})
-  if(${SWIFTLIB_SINGLE_SDK} IN_LIST SWIFT_APPLE_PLATFORMS)
-    target_link_options(${target} PRIVATE
-      "LINKER:-compatibility_version,1")
-    if(SWIFT_COMPILER_VERSION)
-      target_link_options(${target} PRIVATE
-        "LINKER:-current_version,${SWIFT_COMPILER_VERSION}")
-    endif()
-    # Include LLVM Bitcode slices for iOS, Watch OS, and Apple TV OS device libraries.
-    if(SWIFT_EMBED_BITCODE_SECTION AND NOT SWIFTLIB_SINGLE_DONT_EMBED_BITCODE)
-      if(${SWIFTLIB_SINGLE_SDK} MATCHES "(I|TV|WATCH)OS")
-        # The two branches of this if statement accomplish the same end result
-        # We are simply accounting for the fact that on CMake < 3.16
-        # using a generator expression to
-        # specify a LINKER: argument does not work,
-        # since that seems not to allow the LINKER: prefix to be
-        # evaluated (i.e. it will be added as-is to the linker parameters)
-        if(CMAKE_VERSION VERSION_LESS 3.16)
-          target_link_options(${target} PRIVATE
-            "LINKER:-bitcode_bundle"
-            "LINKER:-lto_library,${LLVM_LIBRARY_DIR}/libLTO.dylib")
-
-          if(SWIFT_EMBED_BITCODE_SECTION_HIDE_SYMBOLS)
-            target_link_options(${target} PRIVATE
-              "LINKER:-bitcode_hide_symbols")
-          endif()
-        else()
-          target_link_options(${target} PRIVATE
-            "LINKER:-bitcode_bundle"
-            $<$<BOOL:SWIFT_EMBED_BITCODE_SECTION_HIDE_SYMBOLS>:"LINKER:-bitcode_hide_symbols">
-            "LINKER:-lto_library,${LLVM_LIBRARY_DIR}/libLTO.dylib")
-        endif()
-      endif()
-    endif()
-  endif()
-  target_link_libraries(${target} PRIVATE
-    ${link_libraries})
-  target_link_directories(${target} PRIVATE
-    ${library_search_directories})
-
-  # Adjust the linked libraries for windows targets.  On Windows, the link is
-  # performed against the import library, and the runtime uses the dll.  Not
-  # doing so will result in incorrect symbol resolution and linkage.  We created
-  # import library targets when the library was added.  Use that to adjust the
-  # link libraries.
-  if(SWIFTLIB_SINGLE_SDK STREQUAL WINDOWS AND NOT CMAKE_SYSTEM_NAME STREQUAL Windows)
-    foreach(library_list LINK_LIBRARIES PRIVATE_LINK_LIBRARIES)
-      set(import_libraries)
-      foreach(library ${SWIFTLIB_SINGLE_${library_list}})
-        # Ensure that the library is a target.  If an absolute path was given,
-        # then we do not have an import library associated with it.  This occurs
-        # primarily with ICU (which will be an import library).  Import
-        # libraries are only associated with shared libraries, so add an
-        # additional check for that as well.
-        set(import_library ${library})
-        if(TARGET ${library})
-          get_target_property(type ${library} TYPE)
-          if(${type} STREQUAL "SHARED_LIBRARY")
-            set(import_library ${library}_IMPLIB)
-          endif()
-        endif()
-        list(APPEND import_libraries ${import_library})
-      endforeach()
-      set(SWIFTLIB_SINGLE_${library_list} ${import_libraries})
-    endforeach()
-  endif()
-
-  if("${libkind}" STREQUAL "OBJECT")
-    precondition_list_empty(
-        "${SWIFTLIB_SINGLE_PRIVATE_LINK_LIBRARIES}"
-        "OBJECT_LIBRARY may not link to anything")
-  else()
-    target_link_libraries("${target}" PRIVATE
-        ${SWIFTLIB_SINGLE_PRIVATE_LINK_LIBRARIES})
-  endif()
-
-  # NOTE(compnerd) use the C linker language to invoke `clang` rather than
-  # `clang++` as we explicitly link against the C++ runtime.  We were previously
-  # actually passing `-nostdlib++` to avoid the C++ runtime linkage.
-  if("${SWIFTLIB_SINGLE_SDK}" STREQUAL "ANDROID")
-    set_property(TARGET "${target}" PROPERTY
-      LINKER_LANGUAGE "C")
-  else()
-    set_property(TARGET "${target}" PROPERTY
-      LINKER_LANGUAGE "CXX")
-  endif()
-
-  if(target_static)
-    target_compile_options(${target_static} PRIVATE
-      ${c_compile_flags})
-    # FIXME: The fallback paths here are going to be dynamic libraries.
-
-    if(SWIFTLIB_INSTALL_WITH_SHARED)
-      set(search_base_dir ${SWIFTLIB_DIR})
-    else()
-      set(search_base_dir ${SWIFTSTATICLIB_DIR})
-    endif()
-    set(library_search_directories
-        "${search_base_dir}/${SWIFTLIB_SINGLE_SUBDIR}"
-        "${SWIFT_NATIVE_SWIFT_TOOLS_PATH}/../lib/swift/${SWIFTLIB_SINGLE_SUBDIR}"
-        "${SWIFT_NATIVE_SWIFT_TOOLS_PATH}/../lib/swift/${SWIFT_SDK_${SWIFTLIB_SINGLE_SDK}_LIB_SUBDIR}")
-    target_link_directories(${target_static} PRIVATE
-      ${library_search_directories})
-    target_link_libraries("${target_static}" PRIVATE
-        ${SWIFTLIB_SINGLE_PRIVATE_LINK_LIBRARIES})
-  endif()
-
-  # Do not add code here.
-endfunction()
-
-# Add a new Swift target library.
-#
-# NOTE: This has not had the swift host code debrided from it yet. That will be
-# in a forthcoming commit.
-#
-# Usage:
-#   add_swift_target_library(name
-#     [SHARED]
-#     [STATIC]
-#     [DEPENDS dep1 ...]
-#     [LINK_LIBRARIES dep1 ...]
-#     [SWIFT_MODULE_DEPENDS dep1 ...]
-#     [FRAMEWORK_DEPENDS dep1 ...]
-#     [FRAMEWORK_DEPENDS_WEAK dep1 ...]
-#     [LLVM_LINK_COMPONENTS comp1 ...]
-#     [FILE_DEPENDS target1 ...]
-#     [TARGET_SDKS sdk1...]
-#     [C_COMPILE_FLAGS flag1...]
-#     [SWIFT_COMPILE_FLAGS flag1...]
-#     [LINK_FLAGS flag1...]
-#     [DONT_EMBED_BITCODE]
-#     [INSTALL]
-#     [IS_STDLIB]
-#     [IS_STDLIB_CORE]
-#     [INSTALL_WITH_SHARED]
-#     INSTALL_IN_COMPONENT comp
-#     DEPLOYMENT_VERSION_OSX version
-#     DEPLOYMENT_VERSION_MACCATALYST version
-#     DEPLOYMENT_VERSION_IOS version
-#     DEPLOYMENT_VERSION_TVOS version
-#     DEPLOYMENT_VERSION_WATCHOS version
-#     MACCATALYST_BUILD_FLAVOR flavor
-#     source1 [source2 source3 ...])
-#
-# name
-#   Name of the library (e.g., swiftParse).
-#
-# SHARED
-#   Build a shared library.
-#
-# STATIC
-#   Build a static library.
-#
-# DEPENDS
-#   Targets that this library depends on.
-#
-# LINK_LIBRARIES
-#   Libraries this library depends on.
-#
-# SWIFT_MODULE_DEPENDS
-#   Swift modules this library depends on.
-#
-# SWIFT_MODULE_DEPENDS_OSX
-#   Swift modules this library depends on when built for OS X.
-#
-# SWIFT_MODULE_DEPENDS_MACCATALYST
-#   Zippered Swift modules this library depends on when built for macCatalyst.
-#   For example, Foundation.
-#
-# SWIFT_MODULE_DEPENDS_MACCATALYST_UNZIPPERED
-#   Unzippered Swift modules this library depends on when built for macCatalyst.
-#   For example, UIKit
-#
-# SWIFT_MODULE_DEPENDS_IOS
-#   Swift modules this library depends on when built for iOS.
-#
-# SWIFT_MODULE_DEPENDS_TVOS
-#   Swift modules this library depends on when built for tvOS.
-#
-# SWIFT_MODULE_DEPENDS_WATCHOS
-#   Swift modules this library depends on when built for watchOS.
-#
-# SWIFT_MODULE_DEPENDS_FREEBSD
-#   Swift modules this library depends on when built for FreeBSD.
-#
-# SWIFT_MODULE_DEPENDS_LINUX
-#   Swift modules this library depends on when built for Linux.
-#
-# SWIFT_MODULE_DEPENDS_CYGWIN
-#   Swift modules this library depends on when built for Cygwin.
-#
-# SWIFT_MODULE_DEPENDS_HAIKU
-#   Swift modules this library depends on when built for Haiku.
-#
-# FRAMEWORK_DEPENDS
-#   System frameworks this library depends on.
-#
-# FRAMEWORK_DEPENDS_WEAK
-#   System frameworks this library depends on that should be weak-linked
-#
-# LLVM_LINK_COMPONENTS
-#   LLVM components this library depends on.
-#
-# FILE_DEPENDS
-#   Additional files this library depends on.
-#
-# TARGET_SDKS
-#   The set of SDKs in which this library is included. If empty, the library
-#   is included in all SDKs.
-#
-# C_COMPILE_FLAGS
-#   Extra compiler flags (C, C++, ObjC).
-#
-# SWIFT_COMPILE_FLAGS
-#   Extra compiler flags (Swift).
-#
-# LINK_FLAGS
-#   Extra linker flags.
-#
-# DONT_EMBED_BITCODE
-#   Don't embed LLVM bitcode in this target, even if it is enabled globally.
-#
-# IS_STDLIB
-#   Treat the library as a part of the Swift standard library.
-#
-# IS_STDLIB_CORE
-#   Compile as the Swift standard library core.
-#
-# IS_SDK_OVERLAY
-#   Treat the library as a part of the Swift SDK overlay.
-#
-# INSTALL_IN_COMPONENT comp
-#   The Swift installation component that this library belongs to.
-#
-# DEPLOYMENT_VERSION_OSX
-#   The minimum deployment version to build for if this is an OSX library.
-#
-# DEPLOYMENT_VERSION_MACCATALYST
-#   The minimum deployment version to build for if this is an macCatalyst library.
-#
-# DEPLOYMENT_VERSION_IOS
-#   The minimum deployment version to build for if this is an iOS library.
-#
-# DEPLOYMENT_VERSION_TVOS
-#   The minimum deployment version to build for if this is an TVOS library.
-#
-# DEPLOYMENT_VERSION_WATCHOS
-#   The minimum deployment version to build for if this is an WATCHOS library.
-#
-# INSTALL_WITH_SHARED
-#   Install a static library target alongside shared libraries
-#
-# MACCATALYST_BUILD_FLAVOR
-#   Possible values are 'ios-like', 'macos-like', 'zippered', 'unzippered-twin'
-#   Presence of a build flavor requires SWIFT_MODULE_DEPENDS_MACCATALYST to be
-#   defined and have values.
-#
-# source1 ...
-#   Sources to add into this library.
-function(add_swift_target_library name)
-  set(SWIFTLIB_options
-        DONT_EMBED_BITCODE
-        HAS_SWIFT_CONTENT
-        IS_SDK_OVERLAY
-        IS_STDLIB
-        IS_STDLIB_CORE
-        NOSWIFTRT
-        OBJECT_LIBRARY
-        SHARED
-        STATIC
-        INSTALL_WITH_SHARED)
-  set(SWIFTLIB_single_parameter_options
-        DEPLOYMENT_VERSION_IOS
-        DEPLOYMENT_VERSION_OSX
-        DEPLOYMENT_VERSION_TVOS
-        DEPLOYMENT_VERSION_WATCHOS
-        INSTALL_IN_COMPONENT
-        DARWIN_INSTALL_NAME_DIR
-        DEPLOYMENT_VERSION_MACCATALYST
-        MACCATALYST_BUILD_FLAVOR)
-  set(SWIFTLIB_multiple_parameter_options
-        C_COMPILE_FLAGS
-        DEPENDS
-        FILE_DEPENDS
-        FRAMEWORK_DEPENDS
-        FRAMEWORK_DEPENDS_IOS_TVOS
-        FRAMEWORK_DEPENDS_OSX
-        FRAMEWORK_DEPENDS_WEAK
-        GYB_SOURCES
-        INCORPORATE_OBJECT_LIBRARIES
-        INCORPORATE_OBJECT_LIBRARIES_SHARED_ONLY
-        LINK_FLAGS
-        LINK_LIBRARIES
-        LLVM_LINK_COMPONENTS
-        PRIVATE_LINK_LIBRARIES
-        SWIFT_COMPILE_FLAGS
-        SWIFT_COMPILE_FLAGS_IOS
-        SWIFT_COMPILE_FLAGS_OSX
-        SWIFT_COMPILE_FLAGS_TVOS
-        SWIFT_COMPILE_FLAGS_WATCHOS
-        SWIFT_COMPILE_FLAGS_LINUX
-        SWIFT_MODULE_DEPENDS
-        SWIFT_MODULE_DEPENDS_CYGWIN
-        SWIFT_MODULE_DEPENDS_FREEBSD
-        SWIFT_MODULE_DEPENDS_HAIKU
-        SWIFT_MODULE_DEPENDS_IOS
-        SWIFT_MODULE_DEPENDS_LINUX
-        SWIFT_MODULE_DEPENDS_OSX
-        SWIFT_MODULE_DEPENDS_TVOS
-        SWIFT_MODULE_DEPENDS_WATCHOS
-        SWIFT_MODULE_DEPENDS_WINDOWS
-        SWIFT_MODULE_DEPENDS_FROM_SDK
-        TARGET_SDKS
-        SWIFT_COMPILE_FLAGS_MACCATALYST
-        SWIFT_MODULE_DEPENDS_MACCATALYST
-        SWIFT_MODULE_DEPENDS_MACCATALYST_UNZIPPERED)
-
-  cmake_parse_arguments(SWIFTLIB
-                        "${SWIFTLIB_options}"
-                        "${SWIFTLIB_single_parameter_options}"
-                        "${SWIFTLIB_multiple_parameter_options}"
-                        ${ARGN})
-  set(SWIFTLIB_SOURCES ${SWIFTLIB_UNPARSED_ARGUMENTS})
-
-  # Ensure it's impossible to build for macCatalyst without module dependencies
-  if(SWIFT_ENABLE_MACCATALYST AND SWIFTLIB_MACCATALYST_BUILD_FLAVOR)
-    if((NOT SWIFTLIB_MACCATALYST_BUILD_FLAVOR STREQUAL "zippered") OR
-       SWIFTLIB_SWIFT_MODULE_DEPENDS_OSX)
-      precondition(SWIFTLIB_SWIFT_MODULE_DEPENDS_MACCATALYST
-        MESSAGE "SWIFT_MODULE_DEPENDS_MACCATALYST is required when building for macCatalyst")
-    endif()
-  endif()
-
-  # Infer arguments.
-
-  if(SWIFTLIB_IS_SDK_OVERLAY)
-    set(SWIFTLIB_HAS_SWIFT_CONTENT TRUE)
-    set(SWIFTLIB_IS_STDLIB TRUE)
-  endif()
-
-  # Standard library is always a target library.
-  if(SWIFTLIB_IS_STDLIB)
-    set(SWIFTLIB_HAS_SWIFT_CONTENT TRUE)
-  endif()
-
-  # If target SDKs are not specified, build for all known SDKs.
-  if("${SWIFTLIB_TARGET_SDKS}" STREQUAL "")
-    set(SWIFTLIB_TARGET_SDKS ${SWIFT_SDKS})
-  endif()
-  list_replace(SWIFTLIB_TARGET_SDKS ALL_APPLE_PLATFORMS "${SWIFT_APPLE_PLATFORMS}")
-
-  # All Swift code depends on the standard library, except for the standard
-  # library itself.
-  if(SWIFTLIB_HAS_SWIFT_CONTENT AND NOT SWIFTLIB_IS_STDLIB_CORE)
-    list(APPEND SWIFTLIB_SWIFT_MODULE_DEPENDS Core)
-
-    # swiftSwiftOnoneSupport does not depend on itself, obviously.
-    if(NOT ${name} STREQUAL swiftSwiftOnoneSupport)
-      # All Swift code depends on the SwiftOnoneSupport in non-optimized mode,
-      # except for the standard library itself.
-      is_build_type_optimized("${SWIFT_STDLIB_BUILD_TYPE}" optimized)
-      if(NOT optimized)
-        list(APPEND SWIFTLIB_SWIFT_MODULE_DEPENDS SwiftOnoneSupport)
-      endif()
-    endif()
-  endif()
-
-  if((NOT "${SWIFT_BUILD_STDLIB}") AND
-     (NOT "${SWIFTLIB_SWIFT_MODULE_DEPENDS}" STREQUAL ""))
-    list(REMOVE_ITEM SWIFTLIB_SWIFT_MODULE_DEPENDS Core SwiftOnoneSupport)
-  endif()
-
-  translate_flags(SWIFTLIB "${SWIFTLIB_options}")
-  precondition(SWIFTLIB_INSTALL_IN_COMPONENT MESSAGE "INSTALL_IN_COMPONENT is required")
-
-  if(NOT SWIFTLIB_SHARED AND
-     NOT SWIFTLIB_STATIC AND
-     NOT SWIFTLIB_OBJECT_LIBRARY)
-    message(FATAL_ERROR
-        "Either SHARED, STATIC, or OBJECT_LIBRARY must be specified")
-  endif()
-
-  # In the standard library and overlays, warn about implicit overrides
-  # as a reminder to consider when inherited protocols need different
-  # behavior for their requirements.
-  if (SWIFTLIB_IS_STDLIB)
-    list(APPEND SWIFTLIB_SWIFT_COMPILE_FLAGS "-warn-implicit-overrides")
-  endif()
-
-  if(NOT SWIFT_BUILD_RUNTIME_WITH_HOST_COMPILER AND NOT BUILD_STANDALONE)
-    list(APPEND SWIFTLIB_DEPENDS clang)
-  endif()
-
-  # If we are building this library for targets, loop through the various
-  # SDKs building the variants of this library.
-  list_intersect(
-      "${SWIFTLIB_TARGET_SDKS}" "${SWIFT_SDKS}" SWIFTLIB_TARGET_SDKS)
-
-  foreach(sdk ${SWIFTLIB_TARGET_SDKS})
-    if(NOT SWIFT_SDK_${sdk}_ARCHITECTURES)
-      # SWIFT_SDK_${sdk}_ARCHITECTURES is empty, so just continue
-      continue()
-    endif()
-
-    # Skip building library for macOS if macCatalyst support is not enabled and the
-    # library only builds for macOS when macCatalyst is enabled.
-    if(NOT SWIFT_ENABLE_MACCATALYST AND
-        sdk STREQUAL "OSX" AND
-        SWIFTLIB_MACCATALYST_BUILD_FLAVOR STREQUAL "ios-like")
-      message(STATUS "Skipping OSX SDK for module ${name}")
-      continue()
-    endif()
-
-    # Determine if/what macCatalyst build flavor we are
-    get_maccatalyst_build_flavor(maccatalyst_build_flavor
-      "${sdk}" "${SWIFTLIB_MACCATALYST_BUILD_FLAVOR}")
-
-    set(maccatalyst_build_flavors)
-    if(NOT DEFINED maccatalyst_build_flavor)
-       list(APPEND maccatalyst_build_flavors "none")
-    elseif(maccatalyst_build_flavor STREQUAL "unzippered-twin")
-      list(APPEND maccatalyst_build_flavors "macos-like" "ios-like")
-    else()
-      list(APPEND maccatalyst_build_flavors "${maccatalyst_build_flavor}")
-    endif()
-
-    # Loop over the build flavors for the this library. If it is an unzippered
-    # twin we'll build it twice: once for "macos-like" and once for "ios-like"
-    # flavors.
-    foreach(maccatalyst_build_flavor ${maccatalyst_build_flavors})
-    if(maccatalyst_build_flavor STREQUAL "none")
-      unset(maccatalyst_build_flavor)
-    endif()
-
-    set(THIN_INPUT_TARGETS)
-
-    # Collect architecture agnostic SDK module dependencies
-    set(swiftlib_module_depends_flattened ${SWIFTLIB_SWIFT_MODULE_DEPENDS})
-    if(${sdk} STREQUAL OSX)
-       if(DEFINED maccatalyst_build_flavor AND NOT maccatalyst_build_flavor STREQUAL "macos-like")
-          list(APPEND swiftlib_module_depends_flattened
-            ${SWIFTLIB_SWIFT_MODULE_DEPENDS_MACCATALYST})
-          list(APPEND swiftlib_module_depends_flattened
-            ${SWIFTLIB_SWIFT_MODULE_DEPENDS_MACCATALYST_UNZIPPERED})
-        else()
-          list(APPEND swiftlib_module_depends_flattened
-            ${SWIFTLIB_SWIFT_MODULE_DEPENDS_OSX})
-        endif()
-      list(APPEND swiftlib_module_depends_flattened
-           ${SWIFTLIB_SWIFT_MODULE_DEPENDS_OSX})
-    elseif(${sdk} STREQUAL IOS OR ${sdk} STREQUAL IOS_SIMULATOR)
-      list(APPEND swiftlib_module_depends_flattened
-           ${SWIFTLIB_SWIFT_MODULE_DEPENDS_IOS})
-    elseif(${sdk} STREQUAL TVOS OR ${sdk} STREQUAL TVOS_SIMULATOR)
-      list(APPEND swiftlib_module_depends_flattened
-           ${SWIFTLIB_SWIFT_MODULE_DEPENDS_TVOS})
-    elseif(${sdk} STREQUAL WATCHOS OR ${sdk} STREQUAL WATCHOS_SIMULATOR)
-      list(APPEND swiftlib_module_depends_flattened
-           ${SWIFTLIB_SWIFT_MODULE_DEPENDS_WATCHOS})
-    elseif(${sdk} STREQUAL FREEBSD)
-      list(APPEND swiftlib_module_depends_flattened
-           ${SWIFTLIB_SWIFT_MODULE_DEPENDS_FREEBSD})
-    elseif(${sdk} STREQUAL LINUX OR ${sdk} STREQUAL ANDROID)
-      list(APPEND swiftlib_module_depends_flattened
-           ${SWIFTLIB_SWIFT_MODULE_DEPENDS_LINUX})
-    elseif(${sdk} STREQUAL CYGWIN)
-      list(APPEND swiftlib_module_depends_flattened
-           ${SWIFTLIB_SWIFT_MODULE_DEPENDS_CYGWIN})
-    elseif(${sdk} STREQUAL HAIKU)
-      list(APPEND swiftlib_module_depends_flattened
-           ${SWIFTLIB_SWIFT_MODULE_DEPENDS_HAIKU})
-    elseif(${sdk} STREQUAL WINDOWS)
-      list(APPEND swiftlib_module_depends_flattened
-           ${SWIFTLIB_SWIFT_MODULE_DEPENDS_WINDOWS})
-    endif()
-
-    # Collect architecture agnostic SDK framework dependencies
-    set(swiftlib_framework_depends_flattened ${SWIFTLIB_FRAMEWORK_DEPENDS})
-    if(${sdk} STREQUAL OSX)
-      list(APPEND swiftlib_framework_depends_flattened
-           ${SWIFTLIB_FRAMEWORK_DEPENDS_OSX})
-    elseif(${sdk} STREQUAL IOS OR ${sdk} STREQUAL IOS_SIMULATOR OR
-           ${sdk} STREQUAL TVOS OR ${sdk} STREQUAL TVOS_SIMULATOR)
-      list(APPEND swiftlib_framework_depends_flattened
-           ${SWIFTLIB_FRAMEWORK_DEPENDS_IOS_TVOS})
-    endif()
-
-    # Collect architecutre agnostic compiler flags
-    set(swiftlib_swift_compile_flags_all ${SWIFTLIB_SWIFT_COMPILE_FLAGS})
-    if(${sdk} STREQUAL OSX)
-      list(APPEND swiftlib_swift_compile_flags_all
-           ${SWIFTLIB_SWIFT_COMPILE_FLAGS_OSX})
-    elseif(${sdk} STREQUAL IOS OR ${sdk} STREQUAL IOS_SIMULATOR)
-      list(APPEND swiftlib_swift_compile_flags_all
-           ${SWIFTLIB_SWIFT_COMPILE_FLAGS_IOS})
-    elseif(${sdk} STREQUAL TVOS OR ${sdk} STREQUAL TVOS_SIMULATOR)
-      list(APPEND swiftlib_swift_compile_flags_all
-           ${SWIFTLIB_SWIFT_COMPILE_FLAGS_TVOS})
-    elseif(${sdk} STREQUAL WATCHOS OR ${sdk} STREQUAL WATCHOS_SIMULATOR)
-      list(APPEND swiftlib_swift_compile_flags_all
-           ${SWIFTLIB_SWIFT_COMPILE_FLAGS_WATCHOS})
-    elseif(${sdk} STREQUAL LINUX)
-      list(APPEND swiftlib_swift_compile_flags_all
-           ${SWIFTLIB_SWIFT_COMPILE_FLAGS_LINUX})
-    elseif(${sdk} STREQUAL WINDOWS)
-      # FIXME(SR2005) static and shared are not mutually exclusive; however
-      # since we do a single build of the sources, this doesn't work for
-      # building both simultaneously.  Effectively, only shared builds are
-      # supported on windows currently.
-      if(SWIFTLIB_SHARED)
-        list(APPEND swiftlib_swift_compile_flags_all -D_WINDLL)
-        if(SWIFTLIB_IS_STDLIB_CORE)
-          list(APPEND swiftlib_swift_compile_flags_all -DswiftCore_EXPORTS)
-        endif()
-      elseif(SWIFTLIB_STATIC)
-        list(APPEND swiftlib_swift_compile_flags_all -D_LIB)
-      endif()
-    endif()
-
-    # SWIFT_ENABLE_TENSORFLOW
-    # NOTE(TF-1021): Enable cross-file derivative registration for stdlib.
-    list(APPEND swiftlib_swift_compile_flags_all
-         -Xfrontend -enable-experimental-cross-file-derivative-registration)
-    # SWIFT_ENABLE_TENSORFLOW END
-
-    # Collect architecture agnostic SDK linker flags
-    set(swiftlib_link_flags_all ${SWIFTLIB_LINK_FLAGS})
-    if(${sdk} STREQUAL IOS_SIMULATOR AND ${name} STREQUAL swiftMediaPlayer)
-      # message("DISABLING AUTOLINK FOR swiftMediaPlayer")
-      list(APPEND swiftlib_link_flags_all "-Xlinker" "-ignore_auto_link")
-    endif()
-
-    # We unconditionally removed "-z,defs" from CMAKE_SHARED_LINKER_FLAGS in
-    # swift_common_standalone_build_config_llvm within
-    # SwiftSharedCMakeConfig.cmake, where it was added by a call to
-    # HandleLLVMOptions.
-    #
-    # Rather than applying it to all targets and libraries, we here add it
-    # back to supported targets and libraries only.  This is needed for ELF
-    # targets only; however, RemoteMirror needs to build with undefined
-    # symbols.
-    if(${SWIFT_SDK_${sdk}_OBJECT_FORMAT} STREQUAL ELF AND
-       NOT ${name} STREQUAL swiftRemoteMirror)
-      list(APPEND swiftlib_link_flags_all "-Wl,-z,defs")
-    endif()
-    # Setting back linker flags which are not supported when making Android build on macOS cross-compile host.
-    if(SWIFTLIB_SHARED)
-      if(sdk IN_LIST SWIFT_APPLE_PLATFORMS)
-        list(APPEND swiftlib_link_flags_all "-dynamiclib -Wl,-headerpad_max_install_names")
-      elseif(${sdk} STREQUAL ANDROID)
-        list(APPEND swiftlib_link_flags_all "-shared")
-        # TODO: Instead of `lib${name}.so` find variable or target property which already have this value.
-        list(APPEND swiftlib_link_flags_all "-Wl,-soname,lib${name}.so")
-      endif()
-    endif()
-
-    set(sdk_supported_archs
-      ${SWIFT_SDK_${sdk}_ARCHITECTURES}
-      ${SWIFT_SDK_${sdk}_MODULE_ARCHITECTURES})
-    list(REMOVE_DUPLICATES sdk_supported_archs)
-
-    # For each architecture supported by this SDK
-    foreach(arch ${sdk_supported_archs})
-      # Configure variables for this subdirectory.
-      set(VARIANT_SUFFIX "-${SWIFT_SDK_${sdk}_LIB_SUBDIR}-${arch}")
-      set(VARIANT_NAME "${name}${VARIANT_SUFFIX}")
-      set(MODULE_VARIANT_SUFFIX "-swiftmodule${VARIANT_SUFFIX}")
-      set(MODULE_VARIANT_NAME "${name}${MODULE_VARIANT_SUFFIX}")
-
-      # Configure macCatalyst flavor variables
-      if(DEFINED maccatalyst_build_flavor)
-        set(maccatalyst_variant_suffix "-${SWIFT_SDK_MACCATALYST_LIB_SUBDIR}-${arch}")
-        set(maccatalyst_variant_name "${name}${maccatalyst_variant_suffix}")
-
-        set(maccatalyst_module_variant_suffix "-swiftmodule${maccatalyst_variant_suffix}")
-        set(maccatalyst_module_variant_name "${name}${maccatalyst_module_variant_suffix}")
-      endif()
-
-      # Map dependencies over to the appropriate variants.
-      set(swiftlib_link_libraries)
-      foreach(lib ${SWIFTLIB_LINK_LIBRARIES})
-        if(TARGET "${lib}${VARIANT_SUFFIX}")
-          list(APPEND swiftlib_link_libraries "${lib}${VARIANT_SUFFIX}")
-        else()
-          list(APPEND swiftlib_link_libraries "${lib}")
-        endif()
-      endforeach()
-
-      # Swift compiles depend on swift modules, while links depend on
-      # linked libraries.  Find targets for both of these here.
-      set(swiftlib_module_dependency_targets)
-      set(swiftlib_private_link_libraries_targets)
-
-      if(NOT BUILD_STANDALONE)
-        foreach(mod ${swiftlib_module_depends_flattened})
-          if(DEFINED maccatalyst_build_flavor)
-            if(maccatalyst_build_flavor STREQUAL "zippered")
-              # Zippered libraries are dependent on both the macCatalyst and normal macOS
-              # modules of their dependencies (which themselves must be zippered).
-              list(APPEND swiftlib_module_dependency_targets
-                   "swift${mod}${maccatalyst_module_variant_suffix}")
-              list(APPEND swiftlib_module_dependency_targets
-                   "swift${mod}${MODULE_VARIANT_SUFFIX}")
-
-              # Zippered libraries link against their zippered library targets, which
-              # live (and are built in) the same location as normal macOS libraries.
-              list(APPEND swiftlib_private_link_libraries_targets
-                "swift${mod}${VARIANT_SUFFIX}")
-            elseif(maccatalyst_build_flavor STREQUAL "ios-like")
-              # iOS-like libraries depend on the macCatalyst modules of their dependencies
-              # regardless of whether the target is zippered or macCatalyst only.
-              list(APPEND swiftlib_module_dependency_targets
-                   "swift${mod}${maccatalyst_module_variant_suffix}")
-
-              # iOS-like libraries can link against either iOS-like library targets
-              # or zippered targets.
-              if(mod IN_LIST SWIFTLIB_SWIFT_MODULE_DEPENDS_MACCATALYST_UNZIPPERED)
-                list(APPEND swiftlib_private_link_libraries_targets
-                    "swift${mod}${maccatalyst_variant_suffix}")
-              else()
-                list(APPEND swiftlib_private_link_libraries_targets
-                    "swift${mod}${VARIANT_SUFFIX}")
-              endif()
-            else()
-              list(APPEND swiftlib_module_dependency_targets
-                   "swift${mod}${MODULE_VARIANT_SUFFIX}")
-
-              list(APPEND swiftlib_private_link_libraries_targets
-                 "swift${mod}${VARIANT_SUFFIX}")
-            endif()
-            continue()
-          endif()
-
-          list(APPEND swiftlib_module_dependency_targets
-              "swift${mod}${MODULE_VARIANT_SUFFIX}")
-
-          list(APPEND swiftlib_private_link_libraries_targets
-              "swift${mod}${VARIANT_SUFFIX}")
-        endforeach()
-      endif()
-
-      foreach(lib ${SWIFTLIB_PRIVATE_LINK_LIBRARIES})
-        if(TARGET "${lib}${VARIANT_SUFFIX}")
-          list(APPEND swiftlib_private_link_libraries_targets
-              "${lib}${VARIANT_SUFFIX}")
-        else()
-          list(APPEND swiftlib_private_link_libraries_targets "${lib}")
-        endif()
-      endforeach()
-
-      # Add PrivateFrameworks, rdar://28466433
-      set(swiftlib_c_compile_flags_all ${SWIFTLIB_C_COMPILE_FLAGS})
-      set(swiftlib_link_flags_all ${SWIFTLIB_LINK_FLAGS})
-
-      # Add flags to prepend framework search paths for the parallel framework
-      # hierarchy rooted at /System/iOSSupport/...
-      # These paths must come before their normal counterparts so that when compiling
-      # macCatalyst-only or unzippered-twin overlays the macCatalyst version
-      # of a framework is found and not the Mac version.
-      if(maccatalyst_build_flavor STREQUAL "ios-like"
-          OR (name STREQUAL "swiftXCTest"
-            AND maccatalyst_build_flavor STREQUAL "zippered"))
-
-        # The path to find iOS-only frameworks (such as UIKit) under macCatalyst.
-        set(ios_support_frameworks_path "${SWIFT_SDK_${sdk}_PATH}/System/iOSSupport/System/Library/Frameworks/")
-
-        list(APPEND swiftlib_swift_compile_flags_all "-Fsystem" "${ios_support_frameworks_path}")
-        list(APPEND swiftlib_c_compile_flags_all "-iframework" "${ios_support_frameworks_path}")
-        # We collate -F with the framework path to avoid unwanted deduplication
-        # of options by target_compile_options -- this way no undesired
-        # side effects are introduced should a new search path be added.
-        list(APPEND swiftlib_link_flags_all "-F${ios_support_frameworks_path}")
-      endif()
-
-      if(sdk IN_LIST SWIFT_APPLE_PLATFORMS AND SWIFTLIB_IS_SDK_OVERLAY)
-        set(swiftlib_swift_compile_private_frameworks_flag "-Fsystem" "${SWIFT_SDK_${sdk}_ARCH_${arch}_PATH}/System/Library/PrivateFrameworks/")
-        foreach(tbd_lib ${SWIFTLIB_SWIFT_MODULE_DEPENDS_FROM_SDK})
-          list(APPEND swiftlib_link_flags_all "${SWIFT_SDK_${sdk}_ARCH_${arch}_PATH}/usr/lib/swift/libswift${tbd_lib}.tbd")
-        endforeach()
-      endif()
-
-      set(variant_name "${VARIANT_NAME}")
-      set(module_variant_names "${MODULE_VARIANT_NAME}")
-      if(maccatalyst_build_flavor STREQUAL "ios-like")
-        set(variant_name "${maccatalyst_variant_name}")
-        set(module_variant_names "${maccatalyst_module_variant_name}")
-      elseif(maccatalyst_build_flavor STREQUAL "zippered")
-        # Zippered libraries produce two modules: one for macCatalyst and one for macOS
-        # and so need two module targets.
-        list(APPEND module_variant_names "${maccatalyst_module_variant_name}")
-      endif()
-
-     list(APPEND swiftlib_c_compile_flags_all "-DSWIFT_TARGET_LIBRARY_NAME=${name}")
-
-      # Add this library variant.
-      _add_swift_target_library_single(
-        ${variant_name}
-        ${name}
-        ${SWIFTLIB_SHARED_keyword}
-        ${SWIFTLIB_STATIC_keyword}
-        ${SWIFTLIB_OBJECT_LIBRARY_keyword}
-        ${SWIFTLIB_INSTALL_WITH_SHARED_keyword}
-        ${SWIFTLIB_SOURCES}
-        TARGET_LIBRARY
-        MODULE_TARGETS ${module_variant_names}
-        SDK ${sdk}
-        ARCHITECTURE ${arch}
-        DEPENDS ${SWIFTLIB_DEPENDS}
-        LINK_LIBRARIES ${swiftlib_link_libraries}
-        FRAMEWORK_DEPENDS ${swiftlib_framework_depends_flattened}
-        FRAMEWORK_DEPENDS_WEAK ${SWIFTLIB_FRAMEWORK_DEPENDS_WEAK}
-        LLVM_LINK_COMPONENTS ${SWIFTLIB_LLVM_LINK_COMPONENTS}
-        FILE_DEPENDS ${SWIFTLIB_FILE_DEPENDS} ${swiftlib_module_dependency_targets}
-        C_COMPILE_FLAGS ${swiftlib_c_compile_flags_all}
-        SWIFT_COMPILE_FLAGS ${swiftlib_swift_compile_flags_all} ${swiftlib_swift_compile_flags_arch} ${swiftlib_swift_compile_private_frameworks_flag}
-        LINK_FLAGS ${swiftlib_link_flags_all}
-        PRIVATE_LINK_LIBRARIES ${swiftlib_private_link_libraries_targets}
-        INCORPORATE_OBJECT_LIBRARIES ${SWIFTLIB_INCORPORATE_OBJECT_LIBRARIES}
-        INCORPORATE_OBJECT_LIBRARIES_SHARED_ONLY ${SWIFTLIB_INCORPORATE_OBJECT_LIBRARIES_SHARED_ONLY}
-        ${SWIFTLIB_DONT_EMBED_BITCODE_keyword}
-        ${SWIFTLIB_IS_STDLIB_keyword}
-        ${SWIFTLIB_IS_STDLIB_CORE_keyword}
-        ${SWIFTLIB_IS_SDK_OVERLAY_keyword}
-        ${SWIFTLIB_NOSWIFTRT_keyword}
-        DARWIN_INSTALL_NAME_DIR "${SWIFTLIB_DARWIN_INSTALL_NAME_DIR}"
-        INSTALL_IN_COMPONENT "${SWIFTLIB_INSTALL_IN_COMPONENT}"
-        DEPLOYMENT_VERSION_OSX "${SWIFTLIB_DEPLOYMENT_VERSION_OSX}"
-        DEPLOYMENT_VERSION_MACCATALYST "${SWIFTLIB_DEPLOYMENT_VERSION_MACCATALYST}"
-        DEPLOYMENT_VERSION_IOS "${SWIFTLIB_DEPLOYMENT_VERSION_IOS}"
-        DEPLOYMENT_VERSION_TVOS "${SWIFTLIB_DEPLOYMENT_VERSION_TVOS}"
-        DEPLOYMENT_VERSION_WATCHOS "${SWIFTLIB_DEPLOYMENT_VERSION_WATCHOS}"
-        MACCATALYST_BUILD_FLAVOR "${maccatalyst_build_flavor}"
-
-        GYB_SOURCES ${SWIFTLIB_GYB_SOURCES}
-      )
-    if(NOT SWIFT_BUILT_STANDALONE AND NOT "${CMAKE_C_COMPILER_ID}" MATCHES "Clang")
-      add_dependencies(${VARIANT_NAME} clang)
-    endif()
-
-      if(sdk STREQUAL WINDOWS)
-        if(SWIFT_COMPILER_IS_MSVC_LIKE)
-          if (SWIFT_STDLIB_MSVC_RUNTIME_LIBRARY MATCHES MultiThreadedDebugDLL)
-            target_compile_options(${VARIANT_NAME} PRIVATE /MDd /D_DLL /D_DEBUG)
-          elseif (SWIFT_STDLIB_MSVC_RUNTIME_LIBRARY MATCHES MultiThreadedDebug)
-            target_compile_options(${VARIANT_NAME} PRIVATE /MTd /U_DLL /D_DEBUG)
-          elseif (SWIFT_STDLIB_MSVC_RUNTIME_LIBRARY MATCHES MultiThreadedDLL)
-            target_compile_options(${VARIANT_NAME} PRIVATE /MD /D_DLL /U_DEBUG)
-          elseif (SWIFT_STDLIB_MSVC_RUNTIME_LIBRARY MATCHES MultiThreaded)
-            target_compile_options(${VARIANT_NAME} PRIVATE /MT /U_DLL /U_DEBUG)
-          endif()
-        endif()
-      endif()
-
-      if(NOT SWIFTLIB_OBJECT_LIBRARY)
-        # Add dependencies on the (not-yet-created) custom lipo target.
-        foreach(DEP ${SWIFTLIB_LINK_LIBRARIES})
-          if (NOT "${DEP}" STREQUAL "icucore")
-            add_dependencies(${VARIANT_NAME}
-              "${DEP}-${SWIFT_SDK_${sdk}_LIB_SUBDIR}")
-          endif()
-        endforeach()
-
-        if (SWIFTLIB_IS_STDLIB AND SWIFTLIB_STATIC)
-          # Add dependencies on the (not-yet-created) custom lipo target.
-          foreach(DEP ${SWIFTLIB_LINK_LIBRARIES})
-            if (NOT "${DEP}" STREQUAL "icucore")
-              add_dependencies("${VARIANT_NAME}-static"
-                "${DEP}-${SWIFT_SDK_${sdk}_LIB_SUBDIR}-static")
-            endif()
-          endforeach()
-        endif()
-
-        if(arch IN_LIST SWIFT_SDK_${sdk}_ARCHITECTURES)
-          # Note this thin library.
-          list(APPEND THIN_INPUT_TARGETS ${VARIANT_NAME})
-        endif()
-      endif()
-    endforeach()
-
-    # Configure module-only targets
-    if(NOT SWIFT_SDK_${sdk}_ARCHITECTURES
-        AND SWIFT_SDK_${sdk}_MODULE_ARCHITECTURES)
-      set(_target "${name}-${SWIFT_SDK_${sdk}_LIB_SUBDIR}")
-
-      # Create unified sdk target
-      add_custom_target("${_target}")
-
-      foreach(_arch ${SWIFT_SDK_${sdk}_MODULE_ARCHITECTURES})
-        set(_variant_suffix "-${SWIFT_SDK_${sdk}_LIB_SUBDIR}-${_arch}")
-        set(_module_variant_name "${name}-swiftmodule-${_variant_suffix}")
-
-        add_dependencies("${_target}" ${_module_variant_name})
-
-        # Add Swift standard library targets as dependencies to the top-level
-        # convenience target.
-        if(TARGET "swift-stdlib${_variant_suffix}")
-          add_dependencies("swift-stdlib${_variant_suffix}"
-            "${_target}")
-        endif()
-      endforeach()
-
-      return()
-    endif()
-
-    set(library_subdir "${SWIFT_SDK_${sdk}_LIB_SUBDIR}")
-    if(maccatalyst_build_flavor STREQUAL "ios-like")
-      set(library_subdir "${SWIFT_SDK_MACCATALYST_LIB_SUBDIR}")
-    endif()
-
-    if(NOT SWIFTLIB_OBJECT_LIBRARY)
-      # Determine the name of the universal library.
-      if(SWIFTLIB_SHARED)
-        if("${sdk}" STREQUAL "WINDOWS")
-          set(UNIVERSAL_LIBRARY_NAME
-            "${SWIFTLIB_DIR}/${library_subdir}/${name}.dll")
-        else()
-          set(UNIVERSAL_LIBRARY_NAME
-            "${SWIFTLIB_DIR}/${library_subdir}/${CMAKE_SHARED_LIBRARY_PREFIX}${name}${CMAKE_SHARED_LIBRARY_SUFFIX}")
-        endif()
-      else()
-        if("${sdk}" STREQUAL "WINDOWS")
-          set(UNIVERSAL_LIBRARY_NAME
-            "${SWIFTLIB_DIR}/${library_subdir}/${name}.lib")
-        else()
-          set(UNIVERSAL_LIBRARY_NAME
-            "${SWIFTLIB_DIR}/${library_subdir}/${CMAKE_STATIC_LIBRARY_PREFIX}${name}${CMAKE_STATIC_LIBRARY_SUFFIX}")
-        endif()
-      endif()
-
-      set(lipo_target "${name}-${library_subdir}")
-      if("${CMAKE_SYSTEM_NAME}" STREQUAL "Darwin" AND SWIFTLIB_SHARED)
-        set(codesign_arg CODESIGN)
-      endif()
-      precondition(THIN_INPUT_TARGETS)
-      _add_swift_lipo_target(SDK
-                               ${sdk}
-                             TARGET
-                               ${lipo_target}
-                             OUTPUT
-                               ${UNIVERSAL_LIBRARY_NAME}
-                             ${codesign_arg}
-                             ${THIN_INPUT_TARGETS})
-
-      # Cache universal libraries for dependency purposes
-      set(UNIVERSAL_LIBRARY_NAMES_${library_subdir}
-        ${UNIVERSAL_LIBRARY_NAMES_${library_subdir}}
-        ${lipo_target}
-        CACHE INTERNAL "UNIVERSAL_LIBRARY_NAMES_${library_subdir}")
-
-      # Determine the subdirectory where this library will be installed.
-      set(resource_dir_sdk_subdir "${SWIFT_SDK_${sdk}_LIB_SUBDIR}")
-      if(maccatalyst_build_flavor STREQUAL "ios-like")
-        set(resource_dir_sdk_subdir "${SWIFT_SDK_MACCATALYST_LIB_SUBDIR}")
-      endif()
-
-      precondition(resource_dir_sdk_subdir)
-
-      if(SWIFTLIB_SHARED OR SWIFTLIB_INSTALL_WITH_SHARED)
-        set(resource_dir "swift")
-        set(file_permissions
-            OWNER_READ OWNER_WRITE OWNER_EXECUTE
-            GROUP_READ GROUP_EXECUTE
-            WORLD_READ WORLD_EXECUTE)
-      else()
-        set(resource_dir "swift_static")
-        set(file_permissions
-            OWNER_READ OWNER_WRITE
-            GROUP_READ
-            WORLD_READ)
-      endif()
-
-      set(optional_arg)
-      if(sdk IN_LIST SWIFT_APPLE_PLATFORMS)
-        # Allow installation of stdlib without building all variants on Darwin.
-        set(optional_arg "OPTIONAL")
-      endif()
-
-      if(sdk STREQUAL WINDOWS AND CMAKE_SYSTEM_NAME STREQUAL Windows)
-        add_dependencies(${SWIFTLIB_INSTALL_IN_COMPONENT} ${name}-windows-${SWIFT_PRIMARY_VARIANT_ARCH})
-        swift_install_in_component(TARGETS ${name}-windows-${SWIFT_PRIMARY_VARIANT_ARCH}
-                                   RUNTIME
-                                     DESTINATION "bin"
-                                     COMPONENT "${SWIFTLIB_INSTALL_IN_COMPONENT}"
-                                   LIBRARY
-                                     DESTINATION "lib${LLVM_LIBDIR_SUFFIX}/${resource_dir}/${resource_dir_sdk_subdir}/${SWIFT_PRIMARY_VARIANT_ARCH}"
-                                     COMPONENT "${SWIFTLIB_INSTALL_IN_COMPONENT}"
-                                   ARCHIVE
-                                     DESTINATION "lib${LLVM_LIBDIR_SUFFIX}/${resource_dir}/${resource_dir_sdk_subdir}/${SWIFT_PRIMARY_VARIANT_ARCH}"
-                                     COMPONENT "${SWIFTLIB_INSTALL_IN_COMPONENT}"
-                                   PERMISSIONS ${file_permissions})
-      else()
-        # NOTE: ${UNIVERSAL_LIBRARY_NAME} is the output associated with the target
-        # ${lipo_target}
-        add_dependencies(${SWIFTLIB_INSTALL_IN_COMPONENT} ${lipo_target})
-        swift_install_in_component(FILES "${UNIVERSAL_LIBRARY_NAME}"
-                                   DESTINATION "lib${LLVM_LIBDIR_SUFFIX}/${resource_dir}/${resource_dir_sdk_subdir}"
-                                   COMPONENT "${SWIFTLIB_INSTALL_IN_COMPONENT}"
-                                   PERMISSIONS ${file_permissions}
-                                   "${optional_arg}")
-      endif()
-      if(sdk STREQUAL WINDOWS)
-        foreach(arch ${SWIFT_SDK_WINDOWS_ARCHITECTURES})
-          if(TARGET ${name}-windows-${arch}_IMPLIB)
-            get_target_property(import_library ${name}-windows-${arch}_IMPLIB IMPORTED_LOCATION)
-            add_dependencies(${SWIFTLIB_INSTALL_IN_COMPONENT} ${name}-windows-${arch}_IMPLIB)
-            swift_install_in_component(FILES ${import_library}
-                                       DESTINATION "lib${LLVM_LIBDIR_SUFFIX}/${resource_dir}/${resource_dir_sdk_subdir}/${arch}"
-                                       COMPONENT ${SWIFTLIB_INSTALL_IN_COMPONENT}
-                                       PERMISSIONS OWNER_READ OWNER_WRITE GROUP_READ WORLD_READ)
-          endif()
-        endforeach()
-      endif()
-
-      swift_is_installing_component(
-        "${SWIFTLIB_INSTALL_IN_COMPONENT}"
-        is_installing)
-
-      # Add the arch-specific library targets to the global exports.
-      foreach(arch ${SWIFT_SDK_${sdk}_ARCHITECTURES})
-        set(_variant_name "${name}-${SWIFT_SDK_${sdk}_LIB_SUBDIR}-${arch}")
-        if(maccatalyst_build_flavor STREQUAL "ios-like")
-          set(_variant_name "${name}-${SWIFT_SDK_MACCATALYST_LIB_SUBDIR}-${arch}")
-        endif()
-
-        if(NOT TARGET "${_variant_name}")
-          continue()
-        endif()
-
-        if(is_installing)
-          set_property(GLOBAL APPEND
-            PROPERTY SWIFT_EXPORTS ${_variant_name})
-        else()
-          set_property(GLOBAL APPEND
-            PROPERTY SWIFT_BUILDTREE_EXPORTS ${_variant_name})
-        endif()
-      endforeach()
-
-      # Add the swiftmodule-only targets to the lipo target depdencies.
-      foreach(arch ${SWIFT_SDK_${sdk}_MODULE_ARCHITECTURES})
-        set(_variant_name "${name}-${SWIFT_SDK_${sdk}_LIB_SUBDIR}-${arch}")
-        if(maccatalyst_build_flavor STREQUAL "ios-like")
-          set(_variant_name "${name}-${SWIFT_SDK_MACCATALYST_LIB_SUBDIR}-${arch}")
-        endif()
-
-        if(NOT TARGET "${_variant_name}")
-          continue()
-        endif()
-
-        add_dependencies("${lipo_target}" "${_variant_name}")
-      endforeach()
-
-      # If we built static variants of the library, create a lipo target for
-      # them.
-      set(lipo_target_static)
-      if (SWIFTLIB_IS_STDLIB AND SWIFTLIB_STATIC)
-        set(THIN_INPUT_TARGETS_STATIC)
-        foreach(TARGET ${THIN_INPUT_TARGETS})
-          list(APPEND THIN_INPUT_TARGETS_STATIC "${TARGET}-static")
-        endforeach()
-
-        if(SWIFTLIB_INSTALL_WITH_SHARED)
-          set(install_subdir "swift")
-          set(universal_subdir ${SWIFTLIB_DIR})
-        else()
-          set(install_subdir "swift_static")
-          set(universal_subdir ${SWIFTSTATICLIB_DIR})
-        endif()
-
-        set(lipo_target_static
-            "${name}-${library_subdir}-static")
-        set(UNIVERSAL_LIBRARY_NAME
-            "${universal_subdir}/${library_subdir}/${CMAKE_STATIC_LIBRARY_PREFIX}${name}${CMAKE_STATIC_LIBRARY_SUFFIX}")
-        _add_swift_lipo_target(SDK
-                                 ${sdk}
-                               TARGET
-                                 ${lipo_target_static}
-                               OUTPUT
-                                 "${UNIVERSAL_LIBRARY_NAME}"
-                               ${THIN_INPUT_TARGETS_STATIC})
-        add_dependencies(${SWIFTLIB_INSTALL_IN_COMPONENT} ${lipo_target_static})
-        swift_install_in_component(FILES "${UNIVERSAL_LIBRARY_NAME}"
-                                   DESTINATION "lib${LLVM_LIBDIR_SUFFIX}/${install_subdir}/${resource_dir_sdk_subdir}"
-                                   PERMISSIONS
-                                     OWNER_READ OWNER_WRITE
-                                     GROUP_READ
-                                     WORLD_READ
-                                   COMPONENT "${SWIFTLIB_INSTALL_IN_COMPONENT}"
-                                   "${optional_arg}")
-      endif()
-
-      # Add Swift standard library targets as dependencies to the top-level
-      # convenience target.
-      set(FILTERED_UNITTESTS
-            swiftStdlibCollectionUnittest
-            swiftStdlibUnicodeUnittest)
-
-      foreach(arch ${SWIFT_SDK_${sdk}_ARCHITECTURES})
-        set(VARIANT_SUFFIX "-${SWIFT_SDK_${sdk}_LIB_SUBDIR}-${arch}")
-        if(TARGET "swift-stdlib${VARIANT_SUFFIX}" AND
-           TARGET "swift-test-stdlib${VARIANT_SUFFIX}")
-          add_dependencies("swift-stdlib${VARIANT_SUFFIX}"
-              ${lipo_target}
-              ${lipo_target_static})
-          if(NOT "${name}" IN_LIST FILTERED_UNITTESTS)
-            add_dependencies("swift-test-stdlib${VARIANT_SUFFIX}"
-                ${lipo_target}
-                ${lipo_target_static})
-          endif()
-        endif()
-      endforeach()
-    endif()
-  endforeach() # maccatalyst_build_flavors
-  endforeach()
-endfunction()
-
-# Add an executable compiled for a given variant.
-#
-# Don't use directly, use add_swift_executable and add_swift_target_executable
-# instead.
-#
-# See add_swift_executable for detailed documentation.
-#
-# Additional parameters:
-#   [SDK sdk]
-#     SDK to build for.
-#
-#   [ARCHITECTURE architecture]
-#     Architecture to build for.
-function(_add_swift_host_executable_single name)
-  set(options)
-  set(single_parameter_options
-    ARCHITECTURE
-    SDK)
-  set(multiple_parameter_options
-    COMPILE_FLAGS
-    DEPENDS
-    LLVM_LINK_COMPONENTS)
-  cmake_parse_arguments(SWIFTEXE_SINGLE
-    "${options}"
-    "${single_parameter_options}"
-    "${multiple_parameter_options}"
-    ${ARGN})
-
-  set(SWIFTEXE_SINGLE_SOURCES ${SWIFTEXE_SINGLE_UNPARSED_ARGUMENTS})
-
-  # Check arguments.
-  precondition(SWIFTEXE_SINGLE_SDK MESSAGE "Should specify an SDK")
-  precondition(SWIFTEXE_SINGLE_ARCHITECTURE MESSAGE "Should specify an architecture")
-
-  # Determine compiler flags.
-  set(c_compile_flags)
-  set(link_flags)
-
-  # Prepare linker search directories.
-  set(library_search_directories
-        "${SWIFTLIB_DIR}/${SWIFT_SDK_${SWIFTEXE_SINGLE_SDK}_LIB_SUBDIR}")
-
-  # Add variant-specific flags.
-  _add_variant_c_compile_flags(
-    SDK "${SWIFTEXE_SINGLE_SDK}"
-    ARCH "${SWIFTEXE_SINGLE_ARCHITECTURE}"
-    BUILD_TYPE "${CMAKE_BUILD_TYPE}"
-    ENABLE_ASSERTIONS "${LLVM_ENABLE_ASSERTIONS}"
-    ENABLE_LTO "${SWIFT_TOOLS_ENABLE_LTO}"
-    ANALYZE_CODE_COVERAGE "${SWIFT_ANALYZE_CODE_COVERAGE}"
-    RESULT_VAR_NAME c_compile_flags)
-  _add_variant_link_flags(
-    SDK "${SWIFTEXE_SINGLE_SDK}"
-    ARCH "${SWIFTEXE_SINGLE_ARCHITECTURE}"
-    BUILD_TYPE "${CMAKE_BUILD_TYPE}"
-    ENABLE_ASSERTIONS "${LLVM_ENABLE_ASSERTIONS}"
-    ENABLE_LTO "${SWIFT_TOOLS_ENABLE_LTO}"
-    LTO_OBJECT_NAME "${name}-${SWIFTEXE_SINGLE_SDK}-${SWIFTEXE_SINGLE_ARCHITECTURE}"
-    ANALYZE_CODE_COVERAGE "${SWIFT_ANALYZE_CODE_COVERAGE}"
-    RESULT_VAR_NAME link_flags
-    LINK_LIBRARIES_VAR_NAME link_libraries
-    LIBRARY_SEARCH_DIRECTORIES_VAR_NAME library_search_directories)
-
-  # SWIFT_ENABLE_TENSORFLOW
-  set(swift_relative_library_path "../lib/swift/${SWIFT_SDK_${SWIFTEXE_SINGLE_SDK}_LIB_SUBDIR}")
-  is_darwin_based_sdk("${SWIFTEXE_SINGLE_SDK}" IS_DARWIN)
-  # NOTE: Adding "${SWIFTLIB_DIR}/.." to the rpath was necessary to fix linker
-  # errors for Syntax/Parser tests on Linux.
-  if("${SWIFTEXE_SINGLE_SDK}" STREQUAL "LINUX" AND NOT "${SWIFTEXE_SINGLE_SDK}" STREQUAL "ANDROID")
-    set(local_rpath "$ORIGIN:$ORIGIN/${swift_relative_library_path}:${SWIFTLIB_DIR}/..:/usr/lib/swift/linux")
-  elseif("${SWIFTEXE_SINGLE_SDK}" STREQUAL "CYGWIN")
-    set(local_rpath "$ORIGIN:$ORIGIN/${swift_relative_library_path}:${SWIFTLIB_DIR}/..:/usr/lib/swift/cygwin")
-  endif()
-  # END SWIFT_ENABLE_TENSORFLOW
-
-  handle_swift_sources(
-      dependency_target
-      unused_module_dependency_target
-      unused_sib_dependency_target
-      unused_sibopt_dependency_target
-      unused_sibgen_dependency_target
-      SWIFTEXE_SINGLE_SOURCES SWIFTEXE_SINGLE_EXTERNAL_SOURCES ${name}
-      DEPENDS
-        ${SWIFTEXE_SINGLE_DEPENDS}
-      MODULE_NAME ${name}
-      SDK ${SWIFTEXE_SINGLE_SDK}
-      ARCHITECTURE ${SWIFTEXE_SINGLE_ARCHITECTURE}
-      COMPILE_FLAGS ${SWIFTEXE_SINGLE_COMPILE_FLAGS}
-      IS_MAIN)
-  add_swift_source_group("${SWIFTEXE_SINGLE_EXTERNAL_SOURCES}")
-
-  add_executable(${name}
-      ${SWIFTEXE_SINGLE_SOURCES}
-      ${SWIFTEXE_SINGLE_EXTERNAL_SOURCES})
-
-  add_dependencies_multiple_targets(
-      TARGETS "${name}"
-      DEPENDS
-        ${dependency_target}
-        ${LLVM_COMMON_DEPENDS}
-        ${SWIFTEXE_SINGLE_DEPENDS})
-  llvm_update_compile_flags("${name}")
-
-  if(SWIFTEXE_SINGLE_SDK STREQUAL WINDOWS)
-    swift_windows_include_for_arch(${SWIFTEXE_SINGLE_ARCHITECTURE}
-      ${SWIFTEXE_SINGLE_ARCHITECTURE}_INCLUDE)
-    target_include_directories(${name} SYSTEM PRIVATE
-      ${${SWIFTEXE_SINGLE_ARCHITECTURE}_INCLUDE})
-
-    if(NOT ${CMAKE_C_COMPILER_ID} STREQUAL MSVC)
-      # MSVC doesn't support -Xclang. We don't need to manually specify
-      # the dependent libraries as `cl` does so.
-      target_compile_options(${name} PRIVATE
-        "SHELL:-Xclang --dependent-lib=oldnames"
-        # TODO(compnerd) handle /MT, /MTd
-        "SHELL:-Xclang --dependent-lib=msvcrt$<$<CONFIG:Debug>:d>")
-    endif()
-  endif()
-  target_compile_options(${name} PRIVATE
-    ${c_compile_flags})
-  target_link_directories(${name} PRIVATE
-    ${library_search_directories})
-  target_link_options(${name} PRIVATE
-    ${link_flags})
-  target_link_libraries(${name} PRIVATE
-    ${link_libraries})
-  if (SWIFT_PARALLEL_LINK_JOBS)
-    set_property(TARGET ${name} PROPERTY JOB_POOL_LINK swift_link_job_pool)
-  endif()
-  if(${SWIFTEXE_SINGLE_SDK} IN_LIST SWIFT_APPLE_PLATFORMS)
-    set_target_properties(${name} PROPERTIES
-      BUILD_WITH_INSTALL_RPATH YES
-      INSTALL_RPATH "@executable_path/../lib/swift/${SWIFT_SDK_${SWIFTEXE_SINGLE_SDK}_LIB_SUBDIR}")
-  endif()
-=======
->>>>>>> 685d35b7
   set_output_directory(${name}
       BINARY_DIR ${SWIFT_RUNTIME_OUTPUT_INTDIR}
       LIBRARY_DIR ${SWIFT_LIBRARY_OUTPUT_INTDIR})
