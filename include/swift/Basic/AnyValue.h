//===--- AnyValue.h ---------------------------------------------*- C++ -*-===//
//
// This source file is part of the Swift.org open source project
//
// Copyright (c) 2014 - 2017 Apple Inc. and the Swift project authors
// Licensed under Apache License v2.0 with Runtime Library Exception
//
// See https://swift.org/LICENSE.txt for license information
// See https://swift.org/CONTRIBUTORS.txt for the list of Swift project authors
//
//===----------------------------------------------------------------------===//
//
// This file defines some miscellaneous overloads of hash_value() and
// simple_display().
//
//===----------------------------------------------------------------------===//

#ifndef SWIFT_BASIC_ANYVALUE_H
#define SWIFT_BASIC_ANYVALUE_H

#include "swift/Basic/SimpleDisplay.h"
#include "swift/Basic/TypeID.h"
#include "llvm/ADT/PointerUnion.h"  // to define hash_value
#include "llvm/ADT/TinyPtrVector.h"

namespace llvm {
  // FIXME: Belongs in LLVM itself
  template<typename PT1, typename PT2>
  hash_code hash_value(const llvm::PointerUnion<PT1, PT2> &ptr) {
    return hash_value(ptr.getOpaqueValue());
  }
<<<<<<< HEAD
}
=======

  // FIXME: Belongs in LLVM itself
  template<typename T>
  hash_code hash_value(const llvm::Optional<T> &opt) {
    if (!opt)
      return 1;
    return hash_value(*opt);
  }
>>>>>>> a9c4f156

  template<typename T>
  bool operator==(const TinyPtrVector<T> &lhs, const TinyPtrVector<T> &rhs) {
    if (lhs.size() != rhs.size())
      return false;
    
    for (unsigned i = 0, n = lhs.size(); i != n; ++i) {
      if (lhs[i] != rhs[i])
        return false;
    }
    
    return true;
  }
  
  template<typename T>
  bool operator!=(const TinyPtrVector<T> &lhs, const TinyPtrVector<T> &rhs) {
    return !(lhs == rhs);
  }

  template<typename T>
  void simple_display(raw_ostream &out, const Optional<T> &opt) {
    if (opt) {
      simple_display(out, *opt);
    } else {
      out << "None";
    }
  }
} // end namespace llvm

#endif //

<|MERGE_RESOLUTION|>--- conflicted
+++ resolved
@@ -29,18 +29,6 @@
   hash_code hash_value(const llvm::PointerUnion<PT1, PT2> &ptr) {
     return hash_value(ptr.getOpaqueValue());
   }
-<<<<<<< HEAD
-}
-=======
-
-  // FIXME: Belongs in LLVM itself
-  template<typename T>
-  hash_code hash_value(const llvm::Optional<T> &opt) {
-    if (!opt)
-      return 1;
-    return hash_value(*opt);
-  }
->>>>>>> a9c4f156
 
   template<typename T>
   bool operator==(const TinyPtrVector<T> &lhs, const TinyPtrVector<T> &rhs) {
