--- conflicted
+++ resolved
@@ -256,11 +256,7 @@
     _box = box
   }
 
-<<<<<<< HEAD
-  /// Return an *iterator* over the elements of this *sequence*.
-=======
-  /// Returns a generator over the elements of this sequence.
->>>>>>> b480ab1f
+  /// Returns an iterator over the elements of this sequence.
   ///
   /// - Complexity: O(1).
   public func iterator() -> AnyIterator<Element> {
@@ -630,11 +626,7 @@
   }
 %   end
 
-<<<<<<< HEAD
-  /// Returns an *iterator* over the elements of this *collection*.
-=======
-  /// Returns a generator over the elements of this collection.
->>>>>>> b480ab1f
+  /// Returns an iterator over the elements of this collection.
   ///
   /// - Complexity: O(1).
   public func iterator() -> AnyIterator<Element> {
