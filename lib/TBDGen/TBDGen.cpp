--- conflicted
+++ resolved
@@ -666,17 +666,7 @@
   }
 
   if (os) {
-<<<<<<< HEAD
-    tapi::internal::YAMLWriter writer;
-    writer.add(
-        std::make_unique<tapi::internal::stub::v3::YAMLDocumentHandler>());
-
-    assert(writer.canWrite(&file) &&
-           "YAML writer should be able to write TBD v3");
-    llvm::cantFail(writer.writeFile(*os, &file),
-=======
     llvm::cantFail(llvm::MachO::TextAPIWriter::writeToStream(*os, file),
->>>>>>> 3afbe31f
                    "YAML writing should be error-free");
   }
 }
